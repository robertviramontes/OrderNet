--- conflicted
+++ resolved
@@ -68,17 +68,11 @@
 
 set tr_lef [make_tr_lef]
 set tr_params [make_tr_params $tr_lef $cts_def $route_guide $routed_def]
-<<<<<<< HEAD
-set tr_error [catch "exec TritonRoute $tr_params" tr_log]
-# Note tritonroute always returns an error code.
-=======
-
 if { [catch "exec which TritonRoute"] } {
   error "TritonRoute not found."
 }
 # TritonRoute returns error even when successful.
 catch "exec TritonRoute $tr_params" tr_log
->>>>>>> 1dc60715
 puts $tr_log
 regexp -all {number of violations = ([0-9]+)} $tr_log ignore drv_count
 
