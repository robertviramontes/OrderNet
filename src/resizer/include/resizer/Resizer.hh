--- conflicted
+++ resolved
@@ -125,14 +125,6 @@
 				   int steiner_pt);
 
   // Assumes buffer_cell->isBuffer() is true.
-<<<<<<< HEAD
-  void rebuffer(bool repair_max_cap,
-		bool repair_max_slew,
-		bool repair_max_fanout,
-		int max_fanout,
-		LibertyCell *buffer_cell);
-=======
->>>>>>> 7609a607
   void rebuffer(const Pin *drvr_pin,
 		LibertyCell *buffer_cell);
   bool hasMaxCapViolation(const Pin *drvr_pin);
