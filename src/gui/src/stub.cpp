--- conflicted
+++ resolved
@@ -112,14 +112,13 @@
 {
 }
 
-<<<<<<< HEAD
 void Gui::unregisterDescriptor(const std::type_info& type)
 {
-=======
+}
+
 std::string Descriptor::Property::toString(const std::any& /* value */)
 {
   return "";
->>>>>>> 4e4bf34c
 }
 
 // using namespace odb;
