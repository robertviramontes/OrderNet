--- conflicted
+++ resolved
@@ -49,38 +49,22 @@
 met5       Horizontal       3362          1680          50.03%
 ---------------------------------------------------------------
 
-<<<<<<< HEAD
 [INFO GRT-0111] Final number of vias: 2040
-[INFO GRT-0112] Final usage 3D: 9085
-=======
-[INFO GRT-0111] Final number of vias: 2041
-[INFO GRT-0112] Final usage 3D: 9058
->>>>>>> 3a06dd5e
+[INFO GRT-0112] Final usage 3D: 9057
 
 [INFO GRT-0096] Final congestion report:
 Layer         Resource        Demand        Usage (%)    Max H / Max V / Total Overflow
 ---------------------------------------------------------------------------------------
 li1                  0             0            0.00%             0 /  0 /  0
-<<<<<<< HEAD
-met1             28047          1520            5.42%             0 /  0 /  0
-met2             20120          1445            7.18%             0 /  0 /  0
-=======
-met1             28047          1506            5.37%             0 /  0 /  0
-met2             20120          1429            7.10%             0 /  0 /  0
->>>>>>> 3a06dd5e
+met1             28047          1509            5.38%             0 /  0 /  0
+met2             20120          1428            7.10%             0 /  0 /  0
 met3             11840             0            0.00%             0 /  0 /  0
 met4              8168             0            0.00%             0 /  0 /  0
 met5              1680             0            0.00%             0 /  0 /  0
 ---------------------------------------------------------------------------------------
-<<<<<<< HEAD
-Total            69855          2965            4.24%             0 /  0 /  0
-
-[INFO GRT-0018] Total wirelength: 30463 um
-=======
-Total            69855          2935            4.20%             0 /  0 /  0
+Total            69855          2937            4.20%             0 /  0 /  0
 
 [INFO GRT-0018] Total wirelength: 30276 um
->>>>>>> 3a06dd5e
 [INFO GRT-0006] Repairing antennas, iteration 1.
 [WARNING GRT-0043] No OR_DEFAULT vias defined.
 [INFO GRT-0224] Chose via L1M1_PR as default.
@@ -139,16 +123,9 @@
 [INFO GRT-0017] Processing 3930 blockages on layer met1.
 [INFO GRT-0017] Processing 10 blockages on layer met4.
 [INFO GRT-0009] Nets to reroute: 6.
-<<<<<<< HEAD
-[INFO GRT-0111] Final number of vias: 58
-[INFO GRT-0112] Final usage 3D: 281
-=======
 [INFO GRT-0111] Final number of vias: 60
 [INFO GRT-0112] Final usage 3D: 284
->>>>>>> 3a06dd5e
 [WARNING GRT-0211] dbGcellGrid already exists in db. Clearing existing dbGCellGrid.
 [INFO GRT-0014] Routed nets: 411
-Differences found at line 258.
-144000 93600 151200 100800 li1
-129600 93600 136800 100800 li1
+No differences found.
 No differences found.