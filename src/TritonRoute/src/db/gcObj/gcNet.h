/* Authors: Lutong Wang and Bangqi Xu */
/*
 * Copyright (c) 2019, The Regents of the University of California
 * All rights reserved.
 * 
 * Redistribution and use in source and binary forms, with or without
 * modification, are permitted provided that the following conditions are met:
 *     * Redistributions of source code must retain the above copyright
 *       notice, this list of conditions and the following disclaimer.
 *     * Redistributions in binary form must reproduce the above copyright
 *       notice, this list of conditions and the following disclaimer in the
 *       documentation and/or other materials provided with the distribution.
 *     * Neither the name of the University nor the
 *       names of its contributors may be used to endorse or promote products
 *       derived from this software without specific prior written permission.
 * 
 * THIS SOFTWARE IS PROVIDED BY THE COPYRIGHT HOLDERS AND CONTRIBUTORS "AS IS" AND
 * ANY EXPRESS OR IMPLIED WARRANTIES, INCLUDING, BUT NOT LIMITED TO, THE IMPLIED
 * WARRANTIES OF MERCHANTABILITY AND FITNESS FOR A PARTICULAR PURPOSE ARE
 * DISCLAIMED. IN NO EVENT SHALL THE REGENTS BE LIABLE FOR ANY
 * DIRECT, INDIRECT, INCIDENTAL, SPECIAL, EXEMPLARY, OR CONSEQUENTIAL DAMAGES
 * (INCLUDING, BUT NOT LIMITED TO, PROCUREMENT OF SUBSTITUTE GOODS OR SERVICES;
 * LOSS OF USE, DATA, OR PROFITS; OR BUSINESS INTERRUPTION) HOWEVER CAUSED AND
 * ON ANY THEORY OF LIABILITY, WHETHER IN CONTRACT, STRICT LIABILITY, OR TORT
 * (INCLUDING NEGLIGENCE OR OTHERWISE) ARISING IN ANY WAY OUT OF THE USE OF THIS
 * SOFTWARE, EVEN IF ADVISED OF THE POSSIBILITY OF SUCH DAMAGE.
 */

#ifndef _GC_NET_H_
#define _GC_NET_H_

#include <memory>
#include "db/gcObj/gcBlockObject.h"
#include "db/gcObj/gcPin.h"

namespace fr {
  class frNet;
  using namespace std;
  class gcNet: public gcBlockObject {
  public:
    // constructors
    gcNet(int numLayers): gcBlockObject(), fixedPolygons_(numLayers), routePolygons_(numLayers), 
                          fixedRectangles_(numLayers), routeRectangles_(numLayers), pins_(numLayers),
                          taperedRects(numLayers), nonTaperedRects(numLayers), owner_(nullptr) {}
    // setters
    void addPolygon(const frBox &box, frLayerNum layerNum, bool isFixed = false) {
      gtl::rectangle_data<frCoord> rect(box.left(), box.bottom(), box.right(), box.top());
      using namespace gtl::operators;
      if (isFixed) {
        fixedPolygons_[layerNum] += rect;
      } else {
        routePolygons_[layerNum] += rect;
      }
    }
    void addRectangle(const frBox &box, frLayerNum layerNum, bool isFixed = false) {
      gtl::rectangle_data<frCoord> rect(box.left(), box.bottom(), box.right(), box.top());
      if (isFixed) {
        fixedRectangles_[layerNum].push_back(rect);
      } else {
        routeRectangles_[layerNum].push_back(rect);
      }
    }
    void addPin(const gtl::polygon_90_with_holes_data<frCoord> &shape, frLayerNum layerNum) {
      auto pin = std::make_unique<gcPin>(shape, layerNum, this);
      pin->setId(pins_[layerNum].size());
      pins_[layerNum].push_back(std::move(pin));
    }
    void addPin(const gtl::rectangle_data<frCoord> &rect, frLayerNum layerNum) {
      gtl::polygon_90_with_holes_data<frCoord> shape;
      std::vector<frCoord> coords = {gtl::xl(rect), gtl::yl(rect), gtl::xh(rect), gtl::yh(rect)};
      shape.set_compact(coords.begin(), coords.end());
      auto pin = std::make_unique<gcPin>(shape, layerNum, this);
      pin->setId(pins_[layerNum].size());
      pins_[layerNum].push_back(std::move(pin));
    }
    void setOwner(frBlockObject* in) {
      owner_ = in;
    }
    void clear() {
      auto size = routePolygons_.size();
      routePolygons_.clear();
      routePolygons_.resize(size);
      routeRectangles_.clear();
      routeRectangles_.resize(size);
      taperedRects.clear();
      taperedRects.resize(size);
      nonTaperedRects.clear();
      nonTaperedRects.resize(size);
      specialSpacingRects.clear();
      for (auto &layerPins: pins_) {
        layerPins.clear();
      }
    }
    // getters
    const std::vector<gtl::polygon_90_set_data<frCoord> >& getPolygons(bool isFixed = false) const {
      if (isFixed) {
        return fixedPolygons_;
      } else {
        return routePolygons_;
      }
    }
    const gtl::polygon_90_set_data<frCoord>& getPolygons(frLayerNum layerNum, bool isFixed = false) const {
      if (isFixed) {
        return fixedPolygons_[layerNum];
      } else {
        return routePolygons_[layerNum];
      }
    }
    const std::vector<std::vector<gtl::rectangle_data<frCoord> > >& getRectangles(bool isFixed = false) const {
      if (isFixed) {
        return fixedRectangles_;
      } else {
        return routeRectangles_;
      }
    }
    const std::vector<gtl::rectangle_data<frCoord> >& getRectangles(frLayerNum layerNum, bool isFixed = false) const {
      if (isFixed) {
        return fixedRectangles_[layerNum];
      } else {
        return routeRectangles_[layerNum];
      }
    }
    const std::vector<std::vector<std::unique_ptr<gcPin> > >& getPins() const {
      return pins_;
    }
    const std::vector<std::unique_ptr<gcPin> >& getPins(frLayerNum layerNum) const {
      return pins_[layerNum];
    }
    bool hasOwner() const {
      return owner_;
    }
    frBlockObject* getOwner() const {
      return owner_;
    }
    // others
    frBlockObjectEnum typeId() const override {
      return gccNet;
    }
<<<<<<< HEAD
    frNet* getFrNet(){
        if (owner_->typeId() == frcNet){
            return static_cast<frNet*>(owner_);
        }
        return nullptr;
    }
    std::string getName(){
        if (getFrNet()) return getFrNet()->getName();
        return "";
    }
    bool isNondefault(){
=======
    frNet* getFrNet() const{
        if (owner_->typeId() == frcNet){
          return static_cast<frNet*>(owner_);
        }
        return nullptr;
    }
    bool isNondefault() const{
>>>>>>> 3a28378f
        return getFrNet() && getFrNet()->getNondefaultRule();
    }
    void addTaperedRect(const frBox& bx, int zIdx){
        taperedRects[zIdx].push_back(bx);
    }
    const vector<frBox>& getTaperedRects(int z) const{
        return taperedRects[z];
    }
    void addNonTaperedRect(const frBox& bx, int zIdx){
        nonTaperedRects[zIdx].push_back(bx);
    }
    const vector<frBox>& getNonTaperedRects(int z) const{
        return nonTaperedRects[z];
    }
    void addSpecialSpcRect(const frBox& bx, frLayerNum lNum, gcPin* pin, gcNet* net){
        shared_ptr<gcRect> sp = make_shared<gcRect>();
        sp->setLayerNum(lNum);
        sp->addToNet(net);
        sp->addToPin(pin);
        sp->setRect(bx);
        specialSpacingRects.push_back(std::move(sp));
    }
    const vector<shared_ptr<gcRect>>& getSpecialSpcRects() const{
        return specialSpacingRects;
    }
  protected:
    std::vector<gtl::polygon_90_set_data<frCoord> >          fixedPolygons_; // only routing layer
    std::vector<gtl::polygon_90_set_data<frCoord> >          routePolygons_; // only routing layer
    std::vector<std::vector<gtl::rectangle_data<frCoord> > > fixedRectangles_; // only cut layer
    std::vector<std::vector<gtl::rectangle_data<frCoord> > > routeRectangles_; // only cut layer
    std::vector<std::vector<std::unique_ptr<gcPin> > >       pins_;
    frBlockObject*                                           owner_;
    vector<vector<frBox>>                                    taperedRects;  //(only routing layer)
    vector<vector<frBox>>                                    nonTaperedRects;  //(only routing layer)
    vector<shared_ptr<gcRect>>                               specialSpacingRects;   //a non-tapered rect within a tapered max rectangle still require nondefault spacing
    void init();
  };
}

#endif<|MERGE_RESOLUTION|>--- conflicted
+++ resolved
@@ -41,7 +41,7 @@
     // constructors
     gcNet(int numLayers): gcBlockObject(), fixedPolygons_(numLayers), routePolygons_(numLayers), 
                           fixedRectangles_(numLayers), routeRectangles_(numLayers), pins_(numLayers),
-                          taperedRects(numLayers), nonTaperedRects(numLayers), owner_(nullptr) {}
+                          owner_(nullptr), taperedRects(numLayers), nonTaperedRects(numLayers) {}
     // setters
     void addPolygon(const frBox &box, frLayerNum layerNum, bool isFixed = false) {
       gtl::rectangle_data<frCoord> rect(box.left(), box.bottom(), box.right(), box.top());
@@ -136,19 +136,7 @@
     frBlockObjectEnum typeId() const override {
       return gccNet;
     }
-<<<<<<< HEAD
-    frNet* getFrNet(){
-        if (owner_->typeId() == frcNet){
-            return static_cast<frNet*>(owner_);
-        }
-        return nullptr;
-    }
-    std::string getName(){
-        if (getFrNet()) return getFrNet()->getName();
-        return "";
-    }
-    bool isNondefault(){
-=======
+
     frNet* getFrNet() const{
         if (owner_->typeId() == frcNet){
           return static_cast<frNet*>(owner_);
@@ -156,7 +144,6 @@
         return nullptr;
     }
     bool isNondefault() const{
->>>>>>> 3a28378f
         return getFrNet() && getFrNet()->getNondefaultRule();
     }
     void addTaperedRect(const frBox& bx, int zIdx){
@@ -172,14 +159,14 @@
         return nonTaperedRects[z];
     }
     void addSpecialSpcRect(const frBox& bx, frLayerNum lNum, gcPin* pin, gcNet* net){
-        shared_ptr<gcRect> sp = make_shared<gcRect>();
+        unique_ptr<gcRect> sp = make_unique<gcRect>();
         sp->setLayerNum(lNum);
         sp->addToNet(net);
         sp->addToPin(pin);
         sp->setRect(bx);
         specialSpacingRects.push_back(std::move(sp));
     }
-    const vector<shared_ptr<gcRect>>& getSpecialSpcRects() const{
+    const vector<unique_ptr<gcRect>>& getSpecialSpcRects() const{
         return specialSpacingRects;
     }
   protected:
@@ -191,7 +178,9 @@
     frBlockObject*                                           owner_;
     vector<vector<frBox>>                                    taperedRects;  //(only routing layer)
     vector<vector<frBox>>                                    nonTaperedRects;  //(only routing layer)
-    vector<shared_ptr<gcRect>>                               specialSpacingRects;   //a non-tapered rect within a tapered max rectangle still require nondefault spacing
+    //A non-tapered rect within a tapered max rectangle still require nondefault spacing.
+    //This list hold these rectangles
+    vector<unique_ptr<gcRect>>                               specialSpacingRects;   
     void init();
   };
 }
