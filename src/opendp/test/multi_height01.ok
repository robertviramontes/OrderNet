--- conflicted
+++ resolved
@@ -1,4 +1,3 @@
-<<<<<<< HEAD
 [INFO ODB-0000] Reading LEF file: multi_height_tech.lef
 [INFO ODB-0000]     Created 9 technology layers
 [INFO ODB-0000]     Created 64 technology vias
@@ -13,38 +12,6 @@
 [INFO ODB-0000]     Created 2 special nets and 0 connections.
 [INFO ODB-0000]     Created 11 nets and 25 connections.
 [INFO ODB-0000] Finished DEF file: multi_height01.def
-Design Stats
---------------------------------
-total instances            10
-multi row instances         1
-fixed instances             0
-nets                       13
-design area              40.0 u^2
-fixed area                0.0 u^2
-movable area             24.8 u^2
-utilization                62 %
-utilization padded         62 %
-rows                        2
-row height                2.0 u
-max height                  2 rows
-
-=======
-Notice 0: Reading LEF file:  multi_height_tech.lef
-Notice 0:     Created 9 technology layers
-Notice 0:     Created 64 technology vias
-Notice 0: Finished LEF file:  multi_height_tech.lef
-Notice 0: Reading LEF file:  multi_height_tech_cells.lef
-Notice 0:     Created 21 library cells
-Notice 0: Finished LEF file:  multi_height_tech_cells.lef
-Notice 0: 
-Reading DEF file: multi_height01.def
-Notice 0: Design: ten_cells_multi
-Notice 0:     Created 2 pins.
-Notice 0:     Created 10 components and 46 component-terminals.
-Notice 0:     Created 2 special nets and 0 connections.
-Notice 0:     Created 11 nets and 25 connections.
-Notice 0: Finished DEF file: multi_height01.def
->>>>>>> 6b9ad583
 Placement Analysis
 ---------------------------------
 total displacement         13.9 u
