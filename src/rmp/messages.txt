<<<<<<< HEAD
RMP 0001 blif.cpp:84               cannot open file {}
RMP 0002 blif.cpp:325              Blif writer successfully dumped file with {} instances.
RMP 0003 blif.cpp:349              cannot open file {}
RMP 0004 blif.cpp:372              cannot open file {}
RMP 0005 blif.cpp:388              blif parsed successfully, destroying {} existing instances...
RMP 0006 blif.cpp:393              Found {} Inputs, {} Outputs, {} Clocks, {} Combinational 
RMP 0007 blif.cpp:409              inserting {} new instances...
RMP 0008 blif.cpp:430              Const driver {} doesn't have any connected nets\n
RMP 0009 blif.cpp:465              Master ({}) not found while stitching back instances\n
RMP 0010 blif.cpp:500              {} connection parsing failed for {} instance
RMP 0020 Restructure.cpp:412       Cannot open file {} for writing.
=======
RMP 0001 blif.cpp:94               cannot open file {}
RMP 0002 blif.cpp:355              Blif writer successfully dumped file with {} instances after 
RMP 0003 blif.cpp:380              cannot open file {}
RMP 0004 blif.cpp:403              cannot open file {}
RMP 0005 blif.cpp:419              blif parsed successfully, destroying {} existing instances...
RMP 0006 blif.cpp:424              Found {} Inputs, {} Outputs, {} Clocks, {} Combinational 
RMP 0007 blif.cpp:440              inserting {} new instances...
RMP 0008 blif.cpp:461              Const driver {} doesn't have any connected nets\n
RMP 0009 blif.cpp:496              Master ({}) not found while stitching back instances\n
RMP 0010 blif.cpp:531              {} connection parsing failed for {} instance
RMP 0020 Restructure.cpp:332       Cannot open file {} for writing.
>>>>>>> 1fb4b2cb
RMP 0031 rmp.tcl:81                Missing argument -liberty_file
RMP 0032 rmp.tcl:106               -tielo_pin not specified
RMP 0033 rmp.tcl:122               -tiehi_pin not specified
RMP 0035 Restructure.cpp:385       Could not create instance {}<|MERGE_RESOLUTION|>--- conflicted
+++ resolved
@@ -1,28 +1,14 @@
-<<<<<<< HEAD
-RMP 0001 blif.cpp:84               cannot open file {}
-RMP 0002 blif.cpp:325              Blif writer successfully dumped file with {} instances.
-RMP 0003 blif.cpp:349              cannot open file {}
-RMP 0004 blif.cpp:372              cannot open file {}
-RMP 0005 blif.cpp:388              blif parsed successfully, destroying {} existing instances...
-RMP 0006 blif.cpp:393              Found {} Inputs, {} Outputs, {} Clocks, {} Combinational 
-RMP 0007 blif.cpp:409              inserting {} new instances...
-RMP 0008 blif.cpp:430              Const driver {} doesn't have any connected nets\n
-RMP 0009 blif.cpp:465              Master ({}) not found while stitching back instances\n
-RMP 0010 blif.cpp:500              {} connection parsing failed for {} instance
+RMP 0001 blif.cpp:94               cannot open file {}
+RMP 0002 blif.cpp:335              Blif writer successfully dumped file with {} instances.
+RMP 0003 blif.cpp:359              cannot open file {}
+RMP 0004 blif.cpp:382              cannot open file {}
+RMP 0005 blif.cpp:398              blif parsed successfully, destroying {} existing instances...
+RMP 0006 blif.cpp:403              Found {} Inputs, {} Outputs, {} Clocks, {} Combinational 
+RMP 0007 blif.cpp:419              inserting {} new instances...
+RMP 0008 blif.cpp:440              Const driver {} doesn't have any connected nets\n
+RMP 0009 blif.cpp:475              Master ({}) not found while stitching back instances\n
+RMP 0010 blif.cpp:510              {} connection parsing failed for {} instance
 RMP 0020 Restructure.cpp:412       Cannot open file {} for writing.
-=======
-RMP 0001 blif.cpp:94               cannot open file {}
-RMP 0002 blif.cpp:355              Blif writer successfully dumped file with {} instances after 
-RMP 0003 blif.cpp:380              cannot open file {}
-RMP 0004 blif.cpp:403              cannot open file {}
-RMP 0005 blif.cpp:419              blif parsed successfully, destroying {} existing instances...
-RMP 0006 blif.cpp:424              Found {} Inputs, {} Outputs, {} Clocks, {} Combinational 
-RMP 0007 blif.cpp:440              inserting {} new instances...
-RMP 0008 blif.cpp:461              Const driver {} doesn't have any connected nets\n
-RMP 0009 blif.cpp:496              Master ({}) not found while stitching back instances\n
-RMP 0010 blif.cpp:531              {} connection parsing failed for {} instance
-RMP 0020 Restructure.cpp:332       Cannot open file {} for writing.
->>>>>>> 1fb4b2cb
 RMP 0031 rmp.tcl:81                Missing argument -liberty_file
 RMP 0032 rmp.tcl:106               -tielo_pin not specified
 RMP 0033 rmp.tcl:122               -tiehi_pin not specified
