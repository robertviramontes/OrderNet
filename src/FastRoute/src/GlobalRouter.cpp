/////////////////////////////////////////////////////////////////////////////
//
// BSD 3-Clause License
//
// Copyright (c) 2019, University of California, San Diego.
// All rights reserved.
//
// Redistribution and use in source and binary forms, with or without
// modification, are permitted provided that the following conditions are met:
//
// * Redistributions of source code must retain the above copyright notice, this
//   list of conditions and the following disclaimer.
//
// * Redistributions in binary form must reproduce the above copyright notice,
//   this list of conditions and the following disclaimer in the documentation
//   and/or other materials provided with the distribution.
//
// * Neither the name of the copyright holder nor the names of its
//   contributors may be used to endorse or promote products derived from
//   this software without specific prior written permission.
//
// THIS SOFTWARE IS PROVIDED BY THE COPYRIGHT HOLDERS AND CONTRIBUTORS "AS IS"
// AND ANY EXPRESS OR IMPLIED WARRANTIES, INCLUDING, BUT NOT LIMITED TO, THE
// IMPLIED WARRANTIES OF MERCHANTABILITY AND FITNESS FOR A PARTICULAR PURPOSE
// ARE DISCLAIMED. IN NO EVENT SHALL THE COPYRIGHT HOLDER OR CONTRIBUTORS BE
// LIABLE FOR ANY DIRECT, INDIRECT, INCIDENTAL, SPECIAL, EXEMPLARY, OR
// CONSEQUENTIAL DAMAGES (INCLUDING, BUT NOT LIMITED TO, PROCUREMENT OF
// SUBSTITUTE GOODS OR SERVICES; LOSS OF USE, DATA, OR PROFITS; OR BUSINESS
// INTERRUPTION) HOWEVER CAUSED AND ON ANY THEORY OF LIABILITY, WHETHER IN
// CONTRACT, STRICT LIABILITY, OR TORT (INCLUDING NEGLIGENCE OR OTHERWISE)
// ARISING IN ANY WAY OUT OF THE USE OF THIS SOFTWARE, EVEN IF ADVISED OF THE
// POSSIBILITY OF SUCH DAMAGE.
//
///////////////////////////////////////////////////////////////////////////////

#include "fastroute/GlobalRouter.h"

#include <cmath>
#include <cstring>
#include <fstream>
#include <iostream>
#include <istream>
#include <string>
#include <set>
#include <utility>
#include <vector>
#include <algorithm>

#include "AntennaRepair.h"
#include "FastRoute.h"
#include "Grid.h"
#include "RcTreeBuilder.h"
#include "RoutingLayer.h"
#include "RoutingTracks.h"
#include "db_sta/dbSta.hh"
#include "db_sta/dbNetwork.hh"
#include "opendb/db.h"
#include "opendb/dbShape.h"
#include "opendb/wOrder.h"
#include "openroad/Error.hh"
#include "openroad/OpenRoad.hh"
#include "sta/Parasitics.hh"
#include "sta/Clock.hh"
#include "sta/Set.hh"

namespace FastRoute {

using ord::error;

void GlobalRouter::init(ord::OpenRoad* openroad)
{
  _openroad = openroad;
  init();
}

void GlobalRouter::init()
{
  makeComponents();
  // Initialize variables
  _adjustment = 0.0;
  _minRoutingLayer = 1;
  _maxRoutingLayer = -1;
  _unidirectionalRoute = 0;
  _fixLayer = 0;
  _overflowIterations = 50;
  _pdRevForHighFanout = -1;
  _allowOverflow = false;
  _seed = 0;
  _reportCongest = false;

  // Clock net routing variables
  _pdRev = 0;
  _alpha = 0;
  _verbose = 0;
}

void GlobalRouter::makeComponents()
{
  // Allocate memory for objects
  _allRoutingTracks = new std::vector<RoutingTracks>;
  _db = _openroad->getDb();
  _fastRoute = new FastRouteCore;
  _grid = new Grid;
  _gridOrigin = new odb::Point(-1, -1);
  _nets = new std::vector<Net>;
  _sta = _openroad->getSta();
  _routingLayers = new std::vector<RoutingLayer>;
}

void GlobalRouter::deleteComponents()
{
  delete _allRoutingTracks;
  delete _db;
  delete _fastRoute;
  delete _grid;
  delete _gridOrigin;
  delete _nets;
  delete _sta;
  delete _routingLayers;
}

void GlobalRouter::clear()
{
  _routes.clear();
  clearFlow();
}

void GlobalRouter::clearFlow()
{
  _grid->clear();
  _fastRoute->clear();
  _allRoutingTracks->clear();
  _routingLayers->clear();
  _vCapacities.clear();
  _hCapacities.clear();
}

GlobalRouter::~GlobalRouter()
{
  deleteComponents();
}

void GlobalRouter::startFastRoute()
{
  initAdjustments();
  initPitches();
  if (_unidirectionalRoute) {
    _fixLayer = 1;
    if (_minRoutingLayer < 2)
      _minRoutingLayer = 2;
  } else {
    _fixLayer = 0;
  }

  if (_maxRoutingLayer == -1) {
    _maxRoutingLayer = computeMaxRoutingLayer();
  }

  if (_maxRoutingLayer < _selectedMetal) {
    setSelectedMetal(_maxRoutingLayer);
  }

  if (_pdRevForHighFanout != -1) {
    _fastRoute->setAlpha(_alpha);
  }

  _fastRoute->setVerbose(_verbose);
  _fastRoute->setOverflowIterations(_overflowIterations);
  _fastRoute->setPDRevForHighFanout(_pdRevForHighFanout);
  _fastRoute->setAllowOverflow(_allowOverflow);

  std::cout << "[PARAMS] Min routing layer: " << _minRoutingLayer << "\n";
  std::cout << "[PARAMS] Max routing layer: " << _maxRoutingLayer << "\n";
  std::cout << "[PARAMS] Global adjustment: " << _adjustment << "\n";
  std::cout << "[PARAMS] Unidirectional routing: " << _unidirectionalRoute
            << "\n";
  std::cout << "[PARAMS] Grid origin: (" << _gridOrigin->x() << ", "
            << _gridOrigin->y() << ")\n";
  for (int l = 1; l <= _maxRoutingLayer; l++) {
    if (_layerPitches[l] != 0) {
      std::cout << "Layer " << l << " pitch: " << _layerPitches[l] << "\n";
    }
  }

  initCoreGrid();
  initRoutingLayers();
  initRoutingTracks();
  setCapacities();
  setSpacingsAndMinWidths();
  initNetlist();
}

void GlobalRouter::applyAdjustments()
{
  computeGridAdjustments();
  computeTrackAdjustments();
  computeObstaclesAdjustments();
  computeUserGlobalAdjustments();
  computeUserLayerAdjustments();

  for (RegionAdjustment regionAdjst : _regionAdjustments) {
    std::cout << "Adjusting region on layer " << regionAdjst.getLayer()
              << "...\n";
    computeRegionAdjustments(
        regionAdjst.getRegion(), regionAdjst.getLayer(), regionAdjst.getAdjustment());
  }

  restorePreviousCapacities(_minLayerForClock, _maxLayerForClock);

  _fastRoute->initAuxVar();
}

void GlobalRouter::runFastRoute(bool onlySignal)
{
  startFastRoute();
  std::vector<Net> *signalNets = new std::vector<Net>;
  getNetsByType(NetType::Signal, signalNets);
  std::vector<Net> *nets = onlySignal ? signalNets : _nets;
  initializeNets(nets);
  applyAdjustments();
  // Store results in a temporary map, allowing to keep any previous
  // routing result (e.g., after routeClockNets)
  NetRouteMap result = findRouting(nets);

  _routes.insert(result.begin(), result.end());

  computeWirelength();

  if (_reportCongest) {
    _fastRoute->writeCongestionReport2D(_congestFile + "2D.log");
    _fastRoute->writeCongestionReport3D(_congestFile + "3D.log");
  }
  delete signalNets;
}

void GlobalRouter::repairAntennas(sta::LibertyPort* diodePort)
{
  std::cout << "Repairing antennas...\n";

  AntennaRepair* antennaRepair = 
    new AntennaRepair(this, _openroad->getAntennaChecker(),
                       _openroad->getOpendp(), _db);

  // Copy first route result and make changes in this new vector
  NetRouteMap originalRoute(_routes);

  getPreviousCapacities(_minRoutingLayer, _maxRoutingLayer);
  addLocalConnections(originalRoute);

  odb::dbMTerm* diodeMTerm = _sta->getDbNetwork()->staToDb(diodePort);
  if (diodeMTerm == nullptr) {
    error("conversion from liberty port to dbMTerm fail");
  }

  int violationsCnt
      = antennaRepair->checkAntennaViolations(originalRoute, _maxRoutingLayer, diodeMTerm);

  if (violationsCnt > 0) {
    clearFlow();    
    antennaRepair->fixAntennas(diodeMTerm);
    antennaRepair->legalizePlacedCells();

    std::cout << "[INFO] " << antennaRepair->getDiodesCount() << " diodes inserted\n";

    startFastRoute();
    updateDirtyNets();
    std::vector<Net> *antennaNets = new std::vector<Net>;
    getNetsByType(NetType::Antenna, antennaNets);
    initializeNets(antennaNets);
    applyAdjustments();
    _fastRoute->setVerbose(0);
    std::cout << "[INFO] #Nets to reroute: " << antennaNets->size() << "\n";

    restorePreviousCapacities(_minRoutingLayer, _maxRoutingLayer);
    removeDirtyNetsUsage();

    NetRouteMap newRoute = findRouting(antennaNets);
    mergeResults(newRoute);

    delete antennaNets;
  }
}

void GlobalRouter::addDirtyNet(odb::dbNet* net)
{
  _dirtyNets.insert(net);
}

void GlobalRouter::routeClockNets()
{
  startFastRoute();
  std::vector<Net> *clockNets = new std::vector<Net>;
  getNetsByType(NetType::Clock, clockNets);
  initializeNets(clockNets);
  applyAdjustments();
  std::cout << "Routing clock nets...\n";
  _routes = findRouting(clockNets);

  _minLayerForClock = _minRoutingLayer;
  _maxLayerForClock = _maxRoutingLayer;

  getPreviousCapacities(_minLayerForClock, _maxLayerForClock);
  clearFlow();
  std::cout << "#Routed clock nets: " << _routes.size() << "\n\n\n";
  delete clockNets;
}

NetRouteMap GlobalRouter::findRouting(std::vector<Net> *nets) {
  NetRouteMap routes = _fastRoute->run();
  addRemainingGuides(routes, nets);
  connectPadPins(routes);
  for (auto &net_route : routes) {
    GRoute &route = net_route.second;
    mergeSegments(route);
  }

  return routes;
}

void GlobalRouter::estimateRC()
{
  // Remove any existing parasitics.
  sta::dbSta* dbSta = _openroad->getSta();
  dbSta->deleteParasitics();

  RcTreeBuilder builder(_openroad, this);
  for (auto &net_route : _routes) {
    odb::dbNet* db_net = net_route.first;
    GRoute &route = net_route.second;
    if (!route.empty()) {
      Net* net = getNet(db_net);
      builder.estimateParasitcs(db_net, net->getPins(), route);
    }
  }
}

void GlobalRouter::initCoreGrid()
{
  initGrid(_maxRoutingLayer);

  computeCapacities(_maxRoutingLayer, _layerPitches);
  computeSpacingsAndMinWidth(_maxRoutingLayer);
  initObstacles();

  _fastRoute->setLowerLeft(_grid->getLowerLeftX(), _grid->getLowerLeftY());
  _fastRoute->setTileSize(_grid->getTileWidth(), _grid->getTileHeight());
  _fastRoute->setGridsAndLayers(
      _grid->getXGrids(), _grid->getYGrids(), _grid->getNumLayers());
}

void GlobalRouter::initRoutingLayers()
{
  initRoutingLayers(*_routingLayers);

  RoutingLayer routingLayer = getRoutingLayerByIndex(1);
  _fastRoute->setLayerOrientation(routingLayer.getPreferredDirection());
}

void GlobalRouter::initRoutingTracks()
{
  initRoutingTracks(
      *_allRoutingTracks, _maxRoutingLayer, _layerPitches);
}

void GlobalRouter::setCapacities()
{
  for (int l = 1; l <= _grid->getNumLayers(); l++) {
    if (l < _minRoutingLayer || l > _maxRoutingLayer) {
      _fastRoute->addHCapacity(0, l);
      _fastRoute->addVCapacity(0, l);

      _hCapacities.push_back(0);
      _vCapacities.push_back(0);
    } else {
      _fastRoute->addHCapacity(_grid->getHorizontalEdgesCapacities()[l - 1], l);
      _fastRoute->addVCapacity(_grid->getVerticalEdgesCapacities()[l - 1], l);

      _hCapacities.push_back(_grid->getHorizontalEdgesCapacities()[l - 1]);
      _vCapacities.push_back(_grid->getVerticalEdgesCapacities()[l - 1]);
    }
  }

  for (int l = 1; l <= _grid->getNumLayers(); l++) {
    int newCapH = _grid->getHorizontalEdgesCapacities()[l - 1] * 100;
    _grid->updateHorizontalEdgesCapacities(l - 1, newCapH);

    int newCapV = _grid->getVerticalEdgesCapacities()[l - 1] * 100;
    _grid->updateVerticalEdgesCapacities(l - 1, newCapV);
  }
}

void GlobalRouter::getPreviousCapacities(int previousMinLayer, int previousMaxLayer)
{
  int oldCap;
  int xGrids = _grid->getXGrids();
  int yGrids = _grid->getYGrids();

  oldHUsages = new int**[_grid->getNumLayers()];
  for (int l = 0; l < _grid->getNumLayers(); l++) {
    oldHUsages[l] = new int*[yGrids];
    for (int i = 0; i < yGrids; i++) {
      oldHUsages[l][i] = new int[xGrids];
    }
  }

  oldVUsages = new int**[_grid->getNumLayers()];
  for (int l = 0; l < _grid->getNumLayers(); l++) {
    oldVUsages[l] = new int*[xGrids];
    for (int i = 0; i < xGrids; i++) {
      oldVUsages[l][i] = new int[yGrids];
    }
  }

  int oldTotalCap = 0;
  for (int layer = previousMinLayer; layer <= previousMaxLayer; layer++) {
    for (int y = 1; y < yGrids; y++) {
      for (int x = 1; x < xGrids; x++) {
        oldCap = _fastRoute->getEdgeCurrentResource(
            x - 1, y - 1, layer, x, y - 1, layer);
        oldTotalCap += oldCap;
        oldHUsages[layer - 1][y - 1][x - 1] = oldCap;
      }
    }

    for (int x = 1; x < xGrids; x++) {
      for (int y = 1; y < yGrids; y++) {
        oldCap = _fastRoute->getEdgeCurrentResource(
            x - 1, y - 1, layer, x - 1, y, layer);
        oldTotalCap += oldCap;
        oldVUsages[layer - 1][x - 1][y - 1] = oldCap;
      }
    }
  }
}

void GlobalRouter::restorePreviousCapacities(int previousMinLayer, int previousMaxLayer)
{
  int oldCap;
  int xGrids = _grid->getXGrids();
  int yGrids = _grid->getYGrids();

  int newTotalCap = 0;
  for (int layer = previousMinLayer; layer <= previousMaxLayer; layer++) {
    for (int y = 1; y < yGrids; y++) {
      for (int x = 1; x < xGrids; x++) {
        oldCap = oldHUsages[layer - 1][y - 1][x - 1];
        newTotalCap += oldCap;
        _fastRoute->addAdjustment(
            x - 1, y - 1, layer, x, y - 1, layer, oldCap, true);
      }
    }

    for (int x = 1; x < xGrids; x++) {
      for (int y = 1; y < yGrids; y++) {
        oldCap = oldVUsages[layer - 1][x - 1][y - 1];
        newTotalCap += oldCap;
        _fastRoute->addAdjustment(
            x - 1, y - 1, layer, x - 1, y, layer, oldCap, true);
      }
    }
  }
}

void GlobalRouter::removeDirtyNetsUsage()
{
  for (odb::dbNet* db_net : _dirtyNets) {
    GRoute &netRoute = _routes[db_net];
    int segsCnt = 0;
    for (GSegment &segment : netRoute) {
      if (!(segment.initLayer != segment.finalLayer ||
           (segment.initX == segment.finalX &&
            segment.initY == segment.finalY))) {
        odb::Point initOnGrid = 
             _grid->getPositionOnGrid(odb::Point(segment.initX, segment.initY));
        odb::Point finalOnGrid = 
             _grid->getPositionOnGrid(odb::Point(segment.finalX, segment.finalY));

        if (initOnGrid.y() == finalOnGrid.y()) {
          int minX = (initOnGrid.x() <= finalOnGrid.x()) ? initOnGrid.x() : finalOnGrid.x();
          int maxX = (initOnGrid.x() > finalOnGrid.x()) ? initOnGrid.x() : finalOnGrid.x();

          minX = (minX - (_grid->getTileWidth() / 2)) / _grid->getTileWidth();
          maxX = (maxX - (_grid->getTileWidth() / 2)) / _grid->getTileWidth();
          int y = (initOnGrid.y() - (_grid->getTileHeight() / 2)) / _grid->getTileHeight();

          for (int x = minX; x < maxX; x++) {
            int newCap = _fastRoute->getEdgeCurrentResource(x, y, segment.initLayer,
                                                            x+1, y, segment.initLayer) + 1;
            _fastRoute->addAdjustment(
                x, y, segment.initLayer, x + 1, y, segment.initLayer, newCap, false);
          }
        } else if (initOnGrid.x() == finalOnGrid.x()) {
          int minY = (initOnGrid.y() <= finalOnGrid.y()) ? initOnGrid.y() : finalOnGrid.y();
          int maxY = (initOnGrid.y() > finalOnGrid.y()) ? initOnGrid.y() : finalOnGrid.y();
          
          minY = (minY - (_grid->getTileHeight() / 2)) / _grid->getTileHeight();
          maxY = (maxY - (_grid->getTileHeight() / 2)) / _grid->getTileHeight();
          int x = (initOnGrid.x() - (_grid->getTileWidth() / 2)) / _grid->getTileWidth();

          for (int y = minY; y < maxY; y++) {
            int newCap = _fastRoute->getEdgeCurrentResource(x, y, segment.initLayer,
                                                            x, y+1, segment.initLayer) + 1;
            _fastRoute->addAdjustment(
                x, y, segment.initLayer, x, y+1, segment.initLayer, newCap, false);
          }
        } else {
          ord::error("Invalid segment for net %s", db_net->getConstName());
        }
      }
    }
  }
}

void GlobalRouter::updateDirtyNets()
{
  for (odb::dbNet* db_net : _dirtyNets) {
    Net* net = _db_net_map[db_net];
    net->destroyPins();
    makeItermPins(net, db_net, _grid->getGridArea());
    makeBtermPins(net, db_net, _grid->getGridArea());
    findPins(*net);
  }
}

void GlobalRouter::setSpacingsAndMinWidths()
{
  for (int l = 1; l <= _grid->getNumLayers(); l++) {
    _fastRoute->addMinSpacing(_grid->getSpacings()[l - 1], l);
    _fastRoute->addMinWidth(_grid->getMinWidths()[l - 1], l);
    _fastRoute->addViaSpacing(1, l);
  }
}

void GlobalRouter::findPins(Net& net)
{
 for (Pin& pin : net.getPins()) {
    odb::Point pinPosition;
    int topLayer = pin.getTopLayer();
    RoutingLayer layer = getRoutingLayerByIndex(topLayer);

    std::vector<odb::Rect> pinBoxes = pin.getBoxes().at(topLayer);
    std::vector<odb::Point> pinPositionsOnGrid;
    odb::Point posOnGrid;
    odb::Point trackPos;

    for (odb::Rect pinBox : pinBoxes) {
      posOnGrid = _grid->getPositionOnGrid(getRectMiddle(pinBox));
      pinPositionsOnGrid.push_back(posOnGrid);
    }

    int votes = -1;

    for (odb::Point pos : pinPositionsOnGrid) {
      int equals = std::count(
          pinPositionsOnGrid.begin(), pinPositionsOnGrid.end(), pos);
      if (equals > votes) {
        pinPosition = pos;
        votes = equals;
      }
    }

    if (pinOverlapsWithSingleTrack(pin, trackPos)) {
      posOnGrid = _grid->getPositionOnGrid(trackPos);
      if (!(posOnGrid == pinPosition) &&
          ((layer.getPreferredDirection() == RoutingLayer::HORIZONTAL &&
            posOnGrid.y() != pinPosition.y()) ||
           (layer.getPreferredDirection() == RoutingLayer::VERTICAL &&
            posOnGrid.x() != pinPosition.x()))) {
          pinPosition = posOnGrid;
        }
    }

    pin.setOnGridPosition(pinPosition);
  }
}

void GlobalRouter::findPins(Net& net, std::vector<RoutePt>& pinsOnGrid)
{ 
  findPins(net);

  for (Pin& pin : net.getPins()) {
    odb::Point pinPosition = pin.getOnGridPosition();
    int topLayer = pin.getTopLayer();
    RoutingLayer layer = getRoutingLayerByIndex(topLayer);
    // If pin is connected to PAD, create a "fake" location in routing
    // grid to avoid PAD obstacles
    if (pin.isConnectedToPad() || pin.isPort()) {
      GSegment pinConnection = createFakePin(pin, pinPosition, layer);
      _padPinsConnections[net.getDbNet()].push_back(pinConnection);
    }

    int  pinX = (int) ((pinPosition.x() -
                 _grid->getLowerLeftX()) / _grid->getTileWidth());
    int  pinY = (int) ((pinPosition.y() -
                 _grid->getLowerLeftY()) / _grid->getTileHeight());

    if (!(pinX < 0 || pinX >= _grid->getXGrids() ||
          pinY < -1 || pinY >= _grid->getYGrids() ||
          topLayer > _grid->getNumLayers() || topLayer <= 0)) {
      bool invalid = false;
      for (RoutePt &pinPos : pinsOnGrid) {
        if (pinX == pinPos.x() && pinY == pinPos.y()
            && topLayer == pinPos.layer()) {
          invalid = true;
          break;
        }
      }

      if (!invalid) {
        pinsOnGrid.push_back(RoutePt(pinX, pinY, topLayer));
      }
    }
  }
}

void GlobalRouter::initializeNets(std::vector<Net>* nets)
{
  checkPinPlacement();
  _padPinsConnections.clear();

  int validNets = 0;

  int minDegree = std::numeric_limits<int>::max();
  int maxDegree = std::numeric_limits<int>::min();

<<<<<<< HEAD
  for (Net& net : *nets) {
=======
  for (const Net& net : *_nets) {
>>>>>>> a98ab8c0
    if (net.getNumPins() > 1
        && net.getNumPins() < std::numeric_limits<short>::max()) {
      validNets++;
    }
  }

  _fastRoute->setNumberNets(validNets);
  _fastRoute->setMaxNetDegree(getMaxNetDegree());

  for (Net& net : *nets) {
    int pin_count = net.getNumPins();
    if (pin_count > 1) {
      if (pin_count < minDegree) {
        minDegree = pin_count;
      }

      if (pin_count > maxDegree) {
        maxDegree = pin_count;
      }
      // EM @ 20/11/18: FastRoute has a limitation for the number of pins in a single net.
      // Nets with tens of thousands of pins lead to runtime issues (hours to complete) or segfault
      if (pin_count >= std::numeric_limits<short>::max()) {
        std::cout << "[WARNING] FastRoute cannot handle net " << net.getName()
                  << " due to large number of pins\n";
        std::cout << "[WARNING] Net " << net.getName() << " has "
                  << net.getNumPins() << " pins\n";
      } else {
        std::vector<RoutePt> pinsOnGrid;
        findPins(net, pinsOnGrid);

        if (pinsOnGrid.size() > 1) {
          float netAlpha = _alpha;
          if (_netsAlpha.find(net.getName()) != _netsAlpha.end()) {
            netAlpha = _netsAlpha[net.getName()];
          }
          bool isClock = (net.getSignalType() == odb::dbSigType::CLOCK);

          int netID = _fastRoute->addNet(net.getDbNet(), pinsOnGrid.size(), pinsOnGrid.size(), netAlpha, isClock);
          for (RoutePt &pinPos : pinsOnGrid) {
            _fastRoute->addPin(netID, pinPos.x(), pinPos.y(), pinPos.layer());
          }
        }
      }
    }
  }

  std::cout << "[INFO] Minimum degree: " << minDegree << "\n";
  std::cout << "[INFO] Maximum degree: " << maxDegree << "\n";

  _fastRoute->initEdges();
}

void GlobalRouter::computeGridAdjustments()
{
  odb::Point upperDieBounds
      = odb::Point(_grid->getUpperRightX(), _grid->getUpperRightY());
  int hSpace;
  int vSpace;

  int xGrids = _grid->getXGrids();
  int yGrids = _grid->getYGrids();

  odb::Point upperGridBounds = odb::Point(xGrids * _grid->getTileWidth(),
                                          yGrids * _grid->getTileHeight());
  int xExtra = upperDieBounds.x() - upperGridBounds.x();
  int yExtra = upperDieBounds.y() - upperGridBounds.y();

  for (int layer = 1; layer <= _grid->getNumLayers(); layer++) {
    hSpace = 0;
    vSpace = 0;
    RoutingLayer routingLayer = getRoutingLayerByIndex(layer);

    if (layer < _minRoutingLayer
        || (layer > _maxRoutingLayer && _maxRoutingLayer > 0))
      continue;

    int newVCapacity = 0;
    int newHCapacity = 0;

    if (routingLayer.getPreferredDirection() == RoutingLayer::HORIZONTAL) {
      hSpace = _grid->getMinWidths()[layer - 1];
      newHCapacity = std::floor((_grid->getTileHeight() + yExtra) / hSpace);
    } else if (routingLayer.getPreferredDirection() == RoutingLayer::VERTICAL) {
      vSpace = _grid->getMinWidths()[layer - 1];
      newVCapacity = std::floor((_grid->getTileWidth() + xExtra) / vSpace);
    } else {
      error("Layer spacing not found\n");
    }

    int numAdjustments = yGrids - 1 + xGrids - 1;
    _fastRoute->setNumAdjustments(numAdjustments);

    if (!_grid->isPerfectRegularX()) {
      for (int i = 1; i < yGrids; i++) {
        _fastRoute->addAdjustment(xGrids - 1,
                                  i - 1,
                                  layer,
                                  xGrids - 1,
                                  i,
                                  layer,
                                  newVCapacity,
                                  false);
      }
    }
    if (!_grid->isPerfectRegularY()) {
      for (int i = 1; i < xGrids; i++) {
        _fastRoute->addAdjustment(i - 1,
                                  yGrids - 1,
                                  layer,
                                  i,
                                  yGrids - 1,
                                  layer,
                                  newHCapacity,
                                  false);
      }
    }
  }
}

void GlobalRouter::computeTrackAdjustments()
{
  odb::Point upperDieBounds
      = odb::Point(_grid->getUpperRightX(), _grid->getUpperRightY());
  for (RoutingLayer layer : *_routingLayers) {
    int trackLocation;
    int numInitAdjustments = 0;
    int numFinalAdjustments = 0;
    int trackSpace;
    int numTracks = 0;

    if (layer.getIndex() < _minRoutingLayer
        || (layer.getIndex() > _maxRoutingLayer && _maxRoutingLayer > 0))
      continue;

    if (layer.getPreferredDirection() == RoutingLayer::HORIZONTAL) {
      RoutingTracks routingTracks = getRoutingTracksByIndex(layer.getIndex());
      trackLocation = routingTracks.getLocation();
      trackSpace = std::max(routingTracks.getTrackPitch(),
                            routingTracks.getLine2ViaPitch());
      numTracks = routingTracks.getNumTracks();

      if (numTracks > 0) {
        int finalTrackLocation = trackLocation + (trackSpace * (numTracks - 1));
        int remainingFinalSpace = upperDieBounds.y() - finalTrackLocation;
        int extraSpace = upperDieBounds.y()
                         - (_grid->getTileHeight() * _grid->getYGrids());
        if (_grid->isPerfectRegularY()) {
          numFinalAdjustments
              = std::ceil((float) remainingFinalSpace / _grid->getTileHeight());
        } else {
          if (remainingFinalSpace != 0) {
            int finalSpace = remainingFinalSpace - extraSpace;
            if (finalSpace <= 0)
              numFinalAdjustments = 1;
            else
              numFinalAdjustments
                  = std::ceil((float) finalSpace / _grid->getTileHeight());
          } else
            numFinalAdjustments = 0;
        }

        numFinalAdjustments *= _grid->getXGrids();
        numInitAdjustments
            = std::ceil((float) trackLocation / _grid->getTileHeight());
        numInitAdjustments *= _grid->getXGrids();
        _fastRoute->setNumAdjustments(numInitAdjustments + numFinalAdjustments);

        int y = 0;
        while (trackLocation >= _grid->getTileHeight()) {
          for (int x = 1; x < _grid->getXGrids(); x++) {
            _fastRoute->addAdjustment(
                x - 1, y, layer.getIndex(), x, y, layer.getIndex(), 0);
          }
          y++;
          trackLocation -= _grid->getTileHeight();
        }
        if (trackLocation > 0) {
          int remainingTile = _grid->getTileHeight() - trackLocation;
          int newCapacity = std::floor((float) remainingTile / trackSpace);
          for (int x = 1; x < _grid->getXGrids(); x++) {
            _fastRoute->addAdjustment(x - 1,
                                      y,
                                      layer.getIndex(),
                                      x,
                                      y,
                                      layer.getIndex(),
                                      newCapacity);
          }
        }

        y = _grid->getYGrids() - 1;
        while (remainingFinalSpace >= _grid->getTileHeight() + extraSpace) {
          for (int x = 1; x < _grid->getXGrids(); x++) {
            _fastRoute->addAdjustment(
                x - 1, y, layer.getIndex(), x, y, layer.getIndex(), 0);
          }
          y--;
          remainingFinalSpace -= (_grid->getTileHeight() + extraSpace);
          extraSpace = 0;
        }
        if (remainingFinalSpace > 0) {
          int remainingTile
              = (_grid->getTileHeight() + extraSpace) - remainingFinalSpace;
          int newCapacity = std::floor((float) remainingTile / trackSpace);
          for (int x = 1; x < _grid->getXGrids(); x++) {
            _fastRoute->addAdjustment(x - 1,
                                      y,
                                      layer.getIndex(),
                                      x,
                                      y,
                                      layer.getIndex(),
                                      newCapacity);
          }
        }
      }
    } else {
      RoutingTracks routingTracks = getRoutingTracksByIndex(layer.getIndex());
      trackLocation = routingTracks.getLocation();
      trackSpace = std::max(routingTracks.getTrackPitch(),
                            routingTracks.getLine2ViaPitch());
      numTracks = routingTracks.getNumTracks();

      if (numTracks > 0) {
        int finalTrackLocation = trackLocation + (trackSpace * (numTracks - 1));
        int remainingFinalSpace = upperDieBounds.x() - finalTrackLocation;
        int extraSpace = upperDieBounds.x()
                         - (_grid->getTileWidth() * _grid->getXGrids());
        if (_grid->isPerfectRegularX()) {
          numFinalAdjustments
              = std::ceil((float) remainingFinalSpace / _grid->getTileWidth());
        } else {
          if (remainingFinalSpace != 0) {
            int finalSpace = remainingFinalSpace - extraSpace;
            if (finalSpace <= 0)
              numFinalAdjustments = 1;
            else
              numFinalAdjustments
                  = std::ceil((float) finalSpace / _grid->getTileWidth());
          } else
            numFinalAdjustments = 0;
        }

        numFinalAdjustments *= _grid->getYGrids();
        numInitAdjustments
            = std::ceil((float) trackLocation / _grid->getTileWidth());
        numInitAdjustments *= _grid->getYGrids();
        _fastRoute->setNumAdjustments(numInitAdjustments + numFinalAdjustments);

        int x = 0;
        while (trackLocation >= _grid->getTileWidth()) {
          for (int y = 1; y < _grid->getYGrids(); y++) {
            _fastRoute->addAdjustment(
                x, y - 1, layer.getIndex(), x, y, layer.getIndex(), 0);
          }
          x++;
          trackLocation -= _grid->getTileWidth();
        }
        if (trackLocation > 0) {
          int remainingTile = _grid->getTileWidth() - trackLocation;
          int newCapacity = std::floor((float) remainingTile / trackSpace);
          for (int y = 1; y < _grid->getYGrids(); y++) {
            _fastRoute->addAdjustment(x,
                                      y - 1,
                                      layer.getIndex(),
                                      x,
                                      y,
                                      layer.getIndex(),
                                      newCapacity);
          }
        }

        x = _grid->getXGrids() - 1;
        while (remainingFinalSpace >= _grid->getTileWidth() + extraSpace) {
          for (int y = 1; y < _grid->getYGrids(); y++) {
            _fastRoute->addAdjustment(
                x, y - 1, layer.getIndex(), x, y, layer.getIndex(), 0);
          }
          x--;
          remainingFinalSpace -= (_grid->getTileWidth() + extraSpace);
          extraSpace = 0;
        }
        if (remainingFinalSpace > 0) {
          int remainingTile
              = (_grid->getTileWidth() + extraSpace) - remainingFinalSpace;
          int newCapacity = std::floor((float) remainingTile / trackSpace);
          for (int y = 1; y < _grid->getYGrids(); y++) {
            _fastRoute->addAdjustment(x,
                                      y - 1,
                                      layer.getIndex(),
                                      x,
                                      y,
                                      layer.getIndex(),
                                      newCapacity);
          }
        }
      }
    }
  }
}

void GlobalRouter::computeUserGlobalAdjustments()
{
  if (_adjustment == 0.0)
    return;

  for (int l = _minRoutingLayer; l <= _maxRoutingLayer; l++) {
    if (_adjustments[l] == 0) {
      _adjustments[l] = _adjustment;
    }
  }
}

void GlobalRouter::computeUserLayerAdjustments()
{
  int xGrids = _grid->getXGrids();
  int yGrids = _grid->getYGrids();

  for (int layer = 1; layer <= _maxRoutingLayer; layer++) {
    float adjustment = _adjustments[layer];
    if (adjustment != 0) {
      std::cout << "[INFO] Reducing resources of layer " << layer << " by "
                << int(adjustment * 100) << "%\n";
      if (_hCapacities[layer - 1] != 0) {
        int newCap
            = _grid->getHorizontalEdgesCapacities()[layer - 1] * (1 - adjustment);
        _grid->updateHorizontalEdgesCapacities(layer - 1, newCap);

        for (int y = 1; y < yGrids; y++) {
          for (int x = 1; x < xGrids; x++) {
            int edgeCap = _fastRoute->getEdgeCapacity(
                x - 1, y - 1, layer, x, y - 1, layer);
            int newHCapacity = std::floor((float) edgeCap * (1 - adjustment));
            _fastRoute->addAdjustment(
                x - 1, y - 1, layer, x, y - 1, layer, newHCapacity);
          }
        }
      }

      if (_vCapacities[layer - 1] != 0) {
        int newCap
            = _grid->getVerticalEdgesCapacities()[layer - 1] * (1 - adjustment);
        _grid->updateVerticalEdgesCapacities(layer - 1, newCap);

        for (int x = 1; x < xGrids; x++) {
          for (int y = 1; y < yGrids; y++) {
            int edgeCap = _fastRoute->getEdgeCapacity(
                x - 1, y - 1, layer, x - 1, y, layer);
            int newVCapacity = std::floor((float) edgeCap * (1 - adjustment));
            _fastRoute->addAdjustment(
                x - 1, y - 1, layer, x - 1, y, layer, newVCapacity);
          }
        }
      }
    }
  }
}

void GlobalRouter::computeRegionAdjustments(const odb::Rect& region,
                                               int layer,
                                               float reductionPercentage)
{
  odb::Rect firstTileBox;
  odb::Rect lastTileBox;
  std::pair<Grid::TILE, Grid::TILE> tilesToAdjust;

  odb::Rect dieBox = _grid->getGridArea();

  if ((dieBox.xMin() > region.ll().x()
       && dieBox.yMin() > region.ll().y())
      || (dieBox.xMax() < region.ur().x()
          && dieBox.yMax() < region.ur().y())) {
    error("Informed region is outside die area");
  }

  RoutingLayer routingLayer = getRoutingLayerByIndex(layer);
  bool direction = routingLayer.getPreferredDirection();

  tilesToAdjust
      = _grid->getBlockedTiles(region, firstTileBox, lastTileBox);
  Grid::TILE& firstTile = tilesToAdjust.first;
  Grid::TILE& lastTile = tilesToAdjust.second;

  RoutingTracks routingTracks = getRoutingTracksByIndex(layer);
  int trackSpace = std::max(routingTracks.getTrackPitch(),
                            routingTracks.getLine2ViaPitch());

  int firstTileReduce = _grid->computeTileReduce(
      region, firstTileBox, trackSpace, true, direction);

  int lastTileReduce = _grid->computeTileReduce(
      region, lastTileBox, trackSpace, false, direction);

  // If preferred direction is horizontal, only first and the last line will
  // have specific adjustments
  if (direction == RoutingLayer::HORIZONTAL) {
    // Setting capacities of edges completely contains the adjust region according
    // the percentage of reduction
    for (int x = firstTile._x; x < lastTile._x; x++) {
      for (int y = firstTile._y; y <= lastTile._y; y++) {
        int edgeCap = _fastRoute->getEdgeCapacity(x, y, layer, x + 1, y, layer);

        if (y == firstTile._y) {
          edgeCap -= firstTileReduce;
          if (edgeCap < 0)
            edgeCap = 0;
          _fastRoute->addAdjustment(x, y, layer, x + 1, y, layer, edgeCap);
        } else if (y == lastTile._y) {
          edgeCap -= lastTileReduce;
          if (edgeCap < 0)
            edgeCap = 0;
          _fastRoute->addAdjustment(x, y, layer, x + 1, y, layer, edgeCap);
        } else {
          edgeCap -= edgeCap * reductionPercentage;
          _fastRoute->addAdjustment(x, y, layer, x + 1, y, layer, 0);
        }
      }
    }
  } else {
    // If preferred direction is vertical, only first and last columns will have
    // specific adjustments
    for (int x = firstTile._x; x <= lastTile._x; x++) {
      // Setting capacities of edges completely contains the adjust region
      // according the percentage of reduction
      for (int y = firstTile._y; y < lastTile._y; y++) {
        int edgeCap = _fastRoute->getEdgeCapacity(x, y, layer, x, y + 1, layer);

        if (x == firstTile._x) {
          edgeCap -= firstTileReduce;
          if (edgeCap < 0)
            edgeCap = 0;
          _fastRoute->addAdjustment(x, y, layer, x, y + 1, layer, edgeCap);
        } else if (x == lastTile._x) {
          edgeCap -= lastTileReduce;
          if (edgeCap < 0)
            edgeCap = 0;
          _fastRoute->addAdjustment(x, y, layer, x, y + 1, layer, edgeCap);
        } else {
          edgeCap -= edgeCap * reductionPercentage;
          _fastRoute->addAdjustment(x, y, layer, x, y + 1, layer, 0);
        }
      }
    }
  }
}

void GlobalRouter::computeObstaclesAdjustments()
{
  std::map<int, std::vector<odb::Rect>> obstacles = _grid->getAllObstacles();

  for (int layer = 1; layer <= _grid->getNumLayers(); layer++) {
    std::vector<odb::Rect> layerObstacles = obstacles[layer];
    if (!layerObstacles.empty()) {
      RoutingLayer routingLayer = getRoutingLayerByIndex(layer);

      std::pair<Grid::TILE, Grid::TILE> blockedTiles;

      bool direction = routingLayer.getPreferredDirection();

      std::cout << "[INFO] Processing " << layerObstacles.size()
                << " obstacles on layer " << layer << "\n";

      int trackSpace = _grid->getMinWidths()[layer - 1];

      for (odb::Rect& obs : layerObstacles) {
        odb::Rect firstTileBox;
        odb::Rect lastTileBox;

        blockedTiles = _grid->getBlockedTiles(obs, firstTileBox, lastTileBox);

        Grid::TILE& firstTile = blockedTiles.first;
        Grid::TILE& lastTile = blockedTiles.second;

        int firstTileReduce = _grid->computeTileReduce(
            obs, firstTileBox, trackSpace, true, direction);

        int lastTileReduce = _grid->computeTileReduce(
            obs, lastTileBox, trackSpace, false, direction);

        if (direction == RoutingLayer::HORIZONTAL) {
          for (int x = firstTile._x; x < lastTile._x; x++) {
            for (int y = firstTile._y; y <= lastTile._y; y++) {
              if (y == firstTile._y) {
                int edgeCap
                    = _fastRoute->getEdgeCapacity(x, y, layer, x + 1, y, layer);
                edgeCap -= firstTileReduce;
                if (edgeCap < 0)
                  edgeCap = 0;
                _fastRoute->addAdjustment(
                    x, y, layer, x + 1, y, layer, edgeCap);
              } else if (y == lastTile._y) {
                int edgeCap
                    = _fastRoute->getEdgeCapacity(x, y, layer, x + 1, y, layer);
                edgeCap -= lastTileReduce;
                if (edgeCap < 0)
                  edgeCap = 0;
                _fastRoute->addAdjustment(
                    x, y, layer, x + 1, y, layer, edgeCap);
              } else {
                _fastRoute->addAdjustment(x, y, layer, x + 1, y, layer, 0);
              }
            }
          }
        } else {
          for (int x = firstTile._x; x <= lastTile._x; x++) {
            for (int y = firstTile._y; y < lastTile._y; y++) {
              if (x == firstTile._x) {
                int edgeCap
                    = _fastRoute->getEdgeCapacity(x, y, layer, x, y + 1, layer);
                edgeCap -= firstTileReduce;
                if (edgeCap < 0)
                  edgeCap = 0;
                _fastRoute->addAdjustment(
                    x, y, layer, x, y + 1, layer, edgeCap);
              } else if (x == lastTile._x) {
                int edgeCap
                    = _fastRoute->getEdgeCapacity(x, y, layer, x, y + 1, layer);
                edgeCap -= lastTileReduce;
                if (edgeCap < 0)
                  edgeCap = 0;
                _fastRoute->addAdjustment(
                    x, y, layer, x, y + 1, layer, edgeCap);
              } else {
                _fastRoute->addAdjustment(x, y, layer, x, y + 1, layer, 0);
              }
            }
          }
        }
      }
    }
  }
}

void GlobalRouter::setAdjustment(const float adjustment)
{
  initAdjustments();
  _adjustment = adjustment;
}

void GlobalRouter::setMinRoutingLayer(const int minLayer)
{
  _minRoutingLayer = minLayer;
}

void GlobalRouter::setMaxRoutingLayer(const int maxLayer)
{
  _maxRoutingLayer = maxLayer;
}

void GlobalRouter::setUnidirectionalRoute(const bool unidirRoute)
{
  _unidirectionalRoute = unidirRoute;
}

void GlobalRouter::setAlpha(const float alpha)
{
  _alpha = alpha;
}

void GlobalRouter::setPitchesInTile(const int pitchesInTile)
{
  _grid->setPitchesInTile(pitchesInTile);
}

void GlobalRouter::setSeed(unsigned seed)
{
  _seed = seed;
}

void GlobalRouter::addLayerAdjustment(int layer, float reductionPercentage)
{
  initAdjustments();
  if (layer > _maxRoutingLayer && _maxRoutingLayer > 0) {
    std::cout << "[WARNING] Specified layer " << layer
              << " for adjustment is greater than max routing layer "
              << _maxRoutingLayer << " and will be ignored" << std::endl;
  } else {
    _adjustments[layer] = reductionPercentage;
  }
}

void GlobalRouter::addRegionAdjustment(int minX,
                                          int minY,
                                          int maxX,
                                          int maxY,
                                          int layer,
                                          float reductionPercentage)
{
  _regionAdjustments.push_back(RegionAdjustment(minX, minY, 
                              maxX, maxY, layer, reductionPercentage));
}

void GlobalRouter::setLayerPitch(int layer, float pitch)
{
  initPitches();
  _layerPitches[layer] = pitch;
}

void GlobalRouter::addAlphaForNet(char* netName, float alpha)
{
  std::string name(netName);
  _netsAlpha[name] = alpha;
}

void GlobalRouter::setVerbose(const int v)
{
  _verbose = v;
}

void GlobalRouter::setOverflowIterations(int iterations)
{
  _overflowIterations = iterations;
}

void GlobalRouter::setGridOrigin(long x, long y)
{
  *_gridOrigin = odb::Point(x, y);
}

void GlobalRouter::setPDRevForHighFanout(int pdRevForHighFanout)
{
  _pdRevForHighFanout = pdRevForHighFanout;
}

void GlobalRouter::setAllowOverflow(bool allowOverflow)
{
  _allowOverflow = allowOverflow;
}

void GlobalRouter::setReportCongestion(char* congestFile)
{
  _reportCongest = true;
  _congestFile = congestFile;
}

void GlobalRouter::setMacroExtension(int macroExtension)
{
  _macroExtension = macroExtension;
}

void GlobalRouter::writeGuides(const char* fileName)
{
  std::ofstream guideFile;
  guideFile.open(fileName);
  if (!guideFile.is_open()) {
    guideFile.close();
    error("Guides file could not be opened");
  }
  RoutingLayer phLayerF;

  int offsetX = _gridOrigin->x();
  int offsetY = _gridOrigin->y();

  std::cout << "[INFO] Num routed nets: " << _routes.size() << "\n";
  int finalLayer;

  // Sort nets so guide file net order is consistent.
  std::vector<odb::dbNet*> sorted_nets;
  for (odb::dbNet* net : _block->getNets())
    sorted_nets.push_back(net);
  std::sort(sorted_nets.begin(),
            sorted_nets.end(),
            [](odb::dbNet* net1, odb::dbNet* net2) {
              return strcmp(net1->getConstName(), net2->getConstName()) < 0;
            });

  for (odb::dbNet* db_net : sorted_nets) {
    GRoute &route = _routes[db_net];
    if (!route.empty()) {
      guideFile << db_net->getConstName() << "\n";
      guideFile << "(\n";
      std::vector<odb::Rect> guideBox;
      finalLayer = -1;
      for (GSegment &segment : route) {
	if (segment.initLayer != finalLayer && finalLayer != -1) {
	  mergeBox(guideBox);
	  for (odb::Rect &guide : guideBox) {
	    guideFile << guide.xMin() + offsetX << " "
		      << guide.yMin() + offsetY << " "
		      << guide.xMax() + offsetX << " "
		      << guide.yMax() + offsetY << " "
		      << phLayerF.getName() << "\n";
	  }
	  guideBox.clear();
	  finalLayer = segment.initLayer;
	}
	if (segment.initLayer == segment.finalLayer) {
	  if (segment.initLayer < _minRoutingLayer && segment.initX != segment.finalX
	      && segment.initY != segment.finalY) {
	    error("Routing with guides in blocked metal for net %s",
		  db_net->getConstName());
	  }

	  guideBox.push_back(globalRoutingToBox(segment));
	  if (segment.finalLayer < _minRoutingLayer && !_unidirectionalRoute) {
	    phLayerF = getRoutingLayerByIndex(
					      (segment.finalLayer + (_minRoutingLayer - segment.finalLayer)));
	  } else {
	    phLayerF = getRoutingLayerByIndex(segment.finalLayer);
	  }
	  finalLayer = segment.finalLayer;
	} else {
	  if (abs(segment.finalLayer - segment.initLayer) > 1) {
	    error("Connection between non-adjacent layers in net %s",
		  db_net->getConstName());
	  } else {
	    RoutingLayer phLayerI;
	    if (segment.initLayer < _minRoutingLayer && !_unidirectionalRoute) {
	      phLayerI = getRoutingLayerByIndex(segment.initLayer + _minRoutingLayer
						- segment.initLayer);
	    } else {
	      phLayerI = getRoutingLayerByIndex(segment.initLayer);
	    }
	    if (segment.finalLayer < _minRoutingLayer && !_unidirectionalRoute) {
	      phLayerF = getRoutingLayerByIndex(
						segment.finalLayer + _minRoutingLayer - segment.finalLayer);
	    } else {
	      phLayerF = getRoutingLayerByIndex(segment.finalLayer);
	    }
	    finalLayer = segment.finalLayer;
	    odb::Rect box;
	    guideBox.push_back(globalRoutingToBox(segment));
	    mergeBox(guideBox);
	    for (odb::Rect &guide : guideBox) {
	      guideFile << guide.xMin() + offsetX << " "
            			<< guide.yMin() + offsetY << " "
            			<< guide.xMax() + offsetX << " "
            			<< guide.yMax() + offsetY << " "
            			<< phLayerI.getName() << "\n";
	    }
	    guideBox.clear();

	    guideBox.push_back(globalRoutingToBox(segment));
	  }
	}
      }
      mergeBox(guideBox);
      for (odb::Rect &guide : guideBox) {
	      guideFile << guide.xMin() + offsetX << " "
            		  << guide.yMin() + offsetY << " "
            		  << guide.xMax() + offsetX << " "
            		  << guide.yMax() + offsetY << " "
            		  << phLayerF.getName() << "\n";
      }
      guideFile << ")\n";
    }
  }

  guideFile.close();
}

void GlobalRouter::printGrid()
{
  std::cout << "**** Global Routing Grid ****\n";
  std::cout << "******** Lower left: (" << _grid->getLowerLeftX() << ", "
            << _grid->getLowerLeftY() << ") ********\n";
  std::cout << "******** Tile size: " << _grid->getTileWidth() << " ********\n";
  std::cout << "******** xGrids, yGrids: " << _grid->getXGrids() << ", "
            << _grid->getYGrids() << " ********\n";
  std::cout << "******** Perfect regular X/Y: " << _grid->isPerfectRegularX()
            << "/" << _grid->isPerfectRegularY() << " ********\n";
  std::cout << "******** Num layers: " << _grid->getNumLayers()
            << " ********\n";
  std::cout << "******** Num nets: " << getNetCount()
            << " ********\n";
  std::cout << "******** Tile size: " << _grid->getPitchesInTile() << "\n";
}

RoutingLayer GlobalRouter::getRoutingLayerByIndex(int index)
{
  RoutingLayer selectedRoutingLayer;

  for (RoutingLayer routingLayer : *_routingLayers) {
    if (routingLayer.getIndex() == index) {
      selectedRoutingLayer = routingLayer;
      break;
    }
  }

  return selectedRoutingLayer;
}

RoutingTracks GlobalRouter::getRoutingTracksByIndex(int layer)
{
  RoutingTracks selectedRoutingTracks;

  for (RoutingTracks routingTracks : *_allRoutingTracks) {
    if (routingTracks.getLayerIndex() == layer) {
      selectedRoutingTracks = routingTracks;
    }
  }

  return selectedRoutingTracks;
}

void GlobalRouter::addGuidesForLocalNets(odb::dbNet* db_net, GRoute &route)
{
  std::vector<Pin>& pins = _db_net_map[db_net]->getPins();
  int lastLayer = -1;
  for (uint p = 0; p < pins.size(); p++) {
    if (p > 0) {
      odb::Point pinPos0 = findFakePinPosition(pins[p-1]);
      odb::Point pinPos1 = findFakePinPosition(pins[p]);
      // If the net is not local, FR core result is invalid
      if (pinPos1.x() != pinPos0.x() || pinPos1.y() != pinPos0.y()) {
        error("Net %s not properly covered",
              db_net->getConstName());
      }
    }

    if (pins[p].getTopLayer() > lastLayer)
      lastLayer = pins[p].getTopLayer();
  }

  for (int l = _minRoutingLayer - _fixLayer; l <= lastLayer; l++) {
    odb::Point pinPos = findFakePinPosition(pins[0]);
    GSegment segment = GSegment(pinPos.x(), pinPos.y(), l, pinPos.x(), pinPos.y(), l+1);
    route.push_back(segment);
  }
}

void GlobalRouter::addGuidesForPinAccess(odb::dbNet* db_net, GRoute &route)
{
  std::vector<Pin>& pins = _db_net_map[db_net]->getPins();
  for (Pin &pin : pins) {
    if (pin.getTopLayer() > 1) {
      // for each pin placed at upper layers, get all segments that
      // potentially covers it
      GRoute coverSegs;

      odb::Point pinPos = findFakePinPosition(pin);

      int wireViaLayer = std::numeric_limits<int>::max();
      for (uint i = 0; i < route.size(); i++) {
        if (((pinPos.x() == route[i].initX && pinPos.y() == route[i].initY) ||
            (pinPos.x() == route[i].finalX && pinPos.y() == route[i].finalY)) &&
            (!(route[i].initX == route[i].finalX &&
             route[i].initY == route[i].finalY))) {
          coverSegs.push_back(route[i]);
          if (route[i].initLayer < wireViaLayer) {
            wireViaLayer = route[i].initLayer;
          }
        }
      }

      bool bottomLayerPin = false;
      for (Pin &pin2 : pins) {
        odb::Point pin2Pos = pin2.getOnGridPosition();
        if (pinPos.x() == pin2Pos.x() && pinPos.y() == pin2Pos.y()
            && pin.getTopLayer() > pin2.getTopLayer()) {
          bottomLayerPin = true;
        }
      }

      if (!bottomLayerPin) {
        for (uint i = 0; i < route.size(); i++) {
          if (((pinPos.x() == route[i].initX && pinPos.y() == route[i].initY) ||
              (pinPos.x() == route[i].finalX && pinPos.y() == route[i].finalY)) &&
              (route[i].initX == route[i].finalX &&
               route[i].initY == route[i].finalY &&
              (route[i].initLayer < wireViaLayer ||
               route[i].finalLayer < wireViaLayer))) {
            // remove all vias to this pin that doesn't connects two wires
            route.erase(route.begin() + i);
            i = 0;
          }
        }
      }

      int closestLayer = -1;
      int minorDiff = std::numeric_limits<int>::max();

      for (GSegment &seg : coverSegs) {
        if (seg.initLayer != seg.finalLayer) {
          error("Segment has invalid layer assignment");
        }

        int diffLayers = std::abs(pin.getTopLayer() - seg.initLayer);
        if (diffLayers < minorDiff && seg.initLayer > closestLayer) {
          minorDiff = seg.initLayer;
          closestLayer = seg.initLayer;
        }
      }

      if (closestLayer > pin.getTopLayer()) {
        for (int l = closestLayer; l > pin.getTopLayer(); l--) {
          GSegment segment = GSegment(pinPos.x(), pinPos.y(), l, pinPos.x(), pinPos.y(), l-1);
          route.push_back(segment);
        }
      } else if (closestLayer < pin.getTopLayer()) {
        for (int l = closestLayer; l < pin.getTopLayer(); l++) {
          GSegment segment = GSegment(pinPos.x(), pinPos.y(), l, pinPos.x(), pinPos.y(), l+1);
          route.push_back(segment);
        }
      }
    }
  }
}

void GlobalRouter::addRemainingGuides(NetRouteMap &routes, std::vector<Net> *nets)
{
  for (auto &net_route : routes) {
    odb::dbNet* db_net = net_route.first;
    GRoute &route = net_route.second;
    Net* net = getNet(db_net);
    // Skip nets with 1 pin or less
    if (net->getNumPins() > 1) {
      if (route.empty()) {
        addGuidesForLocalNets(db_net, route);
      } else {
        addGuidesForPinAccess(db_net, route);
      }
    }
  }

  // Add local guides for nets with no routing.
  for (Net& net : *nets) {
    odb::dbNet* db_net = net.getDbNet();
    if (net.getNumPins() > 1
	      && (routes.find(db_net) == routes.end()
	      || routes[db_net].empty())) {
      GRoute &route = routes[db_net];
      std::vector<Pin>& pins = _db_net_map[db_net]->getPins();
      for (Pin &pin : pins) {
        odb::Point pinPos = pin.getOnGridPosition();
        GSegment segment = GSegment(pinPos.x(), pinPos.y(), pin.getTopLayer(), pinPos.x(), pinPos.y(), pin.getTopLayer());
        route.push_back(segment);
      }
    }
  }
}

void GlobalRouter::connectPadPins(NetRouteMap& routes)
{
  for (auto &net_route : routes) {
    odb::dbNet* db_net = net_route.first;
    GRoute &route = net_route.second;
    Net* net = getNet(db_net);
    if (_padPinsConnections.find(db_net) != _padPinsConnections.end()
        || net->getNumPins() > 1) {
      for (GSegment &segment : _padPinsConnections[db_net]) {
        route.push_back(segment);
      }
    }
  }
}

void GlobalRouter::mergeBox(std::vector<odb::Rect>& guideBox)
{
  std::vector<odb::Rect> finalBox;
  if (guideBox.size() < 1) {
    error("Guides vector is empty");
  }
  finalBox.push_back(guideBox[0]);
  for (uint i = 1; i < guideBox.size(); i++) {
    odb::Rect box = guideBox[i];
    odb::Rect& lastBox = finalBox.back();
    if (lastBox.overlaps(box)) {
      int lowerX = std::min(lastBox.xMin(),
                            box.xMin());
      int lowerY = std::min(lastBox.yMin(),
                            box.yMin());
      int upperX = std::max(lastBox.xMax(),
                            box.xMax());
      int upperY = std::max(lastBox.yMax(),
                            box.yMax());
      lastBox = odb::Rect(lowerX, lowerY, upperX, upperY);
    } else
      finalBox.push_back(box);
  }
  guideBox.clear();
  guideBox = finalBox;
}

odb::Rect GlobalRouter::globalRoutingToBox(const GSegment& route)
{
  odb::Rect dieBounds = _grid->getGridArea();
  long initX, initY;
  long finalX, finalY;

  if (route.initX < route.finalX) {
    initX = route.initX;
    finalX = route.finalX;
  } else {
    initX = route.finalX;
    finalX = route.initX;
  }

  if (route.initY < route.finalY) {
    initY = route.initY;
    finalY = route.finalY;
  } else {
    initY = route.finalY;
    finalY = route.initY;
  }

  int llX = initX - (_grid->getTileWidth() / 2);
  int llY = initY - (_grid->getTileHeight() / 2);

  int urX = finalX + (_grid->getTileWidth() / 2);
  int urY = finalY + (_grid->getTileHeight() / 2);

  if ((dieBounds.xMax() - urX) / _grid->getTileWidth() < 1) {
    urX = dieBounds.xMax();
  }
  if ((dieBounds.yMax() - urY) / _grid->getTileHeight() < 1) {
    urY = dieBounds.yMax();
  }

  odb::Point lowerLeft = odb::Point(llX, llY);
  odb::Point upperRight = odb::Point(urX, urY);

  odb::Rect routeBds = odb::Rect(lowerLeft, upperRight);
  return routeBds;
}

void GlobalRouter::checkPinPlacement()
{
  bool invalid = false;
  std::map<int, std::vector<odb::Point>> mapLayerToPositions;

  for (Pin* port : getAllPorts()) {
    if (port->getNumLayers() == 0) {
      error("Pin %s does not have layer assignment", port->getName().c_str());
    }
    int layer = port->getLayers()[0];  // port have only one layer

    if (mapLayerToPositions[layer].empty()) {
      mapLayerToPositions[layer].push_back(port->getPosition());
    } else {
      for (odb::Point &pos : mapLayerToPositions[layer]) {
        if (pos == port->getPosition()) {
          std::cout << "[WARNING] At least 2 pins in position (" << pos.x()
                    << ", " << pos.y() << "), layer " << layer + 1 << "\n";
          invalid = true;
        }
      }
      mapLayerToPositions[layer].push_back(port->getPosition());
    }
  }

  if (invalid) {
    error("Invalid pin placement");
  }
}

GlobalRouter::ROUTE_ GlobalRouter::getRoute()
{
  ROUTE_ route;

  int xGrids = _grid->getXGrids();
  int yGrids = _grid->getYGrids();

  for (int layer = 1; layer <= _grid->getNumLayers(); layer++) {
    for (int y = 1; y < yGrids; y++) {
      for (int x = 1; x < xGrids; x++) {
        int edgeCap
            = _fastRoute->getEdgeCapacity(x - 1, y - 1, layer, x, y - 1, layer);
        if (edgeCap != _grid->getHorizontalEdgesCapacities()[layer - 1]) {
          _numAdjusts++;
        }
      }
    }

    for (int x = 1; x < xGrids; x++) {
      for (int y = 1; y < yGrids; y++) {
        int edgeCap
            = _fastRoute->getEdgeCapacity(x - 1, y - 1, layer, x - 1, y, layer);
        if (edgeCap != _grid->getVerticalEdgesCapacities()[layer - 1]) {
          _numAdjusts++;
        }
      }
    }
  }

  route.gridCountX = _grid->getXGrids();
  route.gridCountY = _grid->getYGrids();
  route.numLayers = _grid->getNumLayers();

  int cnt = 0;
  for (int vCap : _grid->getVerticalEdgesCapacities()) {
    std::cout << "V cap " << cnt << ": " << vCap << "\n";
    route.verticalEdgesCapacities.push_back(vCap);
    cnt++;
  }

  cnt = 0;
  for (int hCap : _grid->getHorizontalEdgesCapacities()) {
    std::cout << "H cap " << cnt << ": " << hCap << "\n";
    route.horizontalEdgesCapacities.push_back(hCap);
    cnt++;
  }

  for (uint i = 0; i < _grid->getMinWidths().size(); i++) {
    route.minWireWidths.push_back(100);
  }

  for (int spacing : _grid->getSpacings()) {
    route.minWireSpacings.push_back(spacing);
  }

  for (int i = 0; i < _grid->getNumLayers(); i++) {
    route.viaSpacings.push_back(1);
  }

  route.gridOriginX = _grid->getLowerLeftX();
  route.gridOriginY = _grid->getLowerLeftY();
  route.tileWidth = _grid->getTileWidth();
  route.tileHeight = _grid->getTileHeight();
  route.blockPorosity = 0;
  route.numAdjustments = _numAdjusts;

  for (int layer = 1; layer <= _grid->getNumLayers(); layer++) {
    for (int y = 1; y < yGrids; y++) {
      for (int x = 1; x < xGrids; x++) {
        int edgeCap
            = _fastRoute->getEdgeCapacity(x - 1, y - 1, layer, x, y - 1, layer)
              * 100;
        if (edgeCap != _grid->getHorizontalEdgesCapacities()[layer - 1]) {
          ADJUSTMENT_ adj;
          adj.firstX = x - 1;
          adj.firstY = y - 1;
          adj.firstLayer = layer;
          adj.finalX = x;
          adj.finalY = y - 1;
          adj.finalLayer = layer;
          adj.edgeCapacity = edgeCap;

          route.adjustments.push_back(adj);
        }
      }
    }

    for (int x = 1; x < xGrids; x++) {
      for (int y = 1; y < yGrids; y++) {
        int edgeCap
            = _fastRoute->getEdgeCapacity(x - 1, y - 1, layer, x - 1, y, layer)
              * 100;
        if (edgeCap != _grid->getVerticalEdgesCapacities()[layer - 1]) {
          ADJUSTMENT_ adj;
          adj.firstX = x - 1;
          adj.firstY = y - 1;
          adj.firstLayer = layer;
          adj.finalX = x - 1;
          adj.finalY = y;
          adj.finalLayer = layer;
          adj.edgeCapacity = edgeCap;

          route.adjustments.push_back(adj);
        }
      }
    }
  }

  return route;
}

void GlobalRouter::computeWirelength()
{
  long totalWirelength = 0;
  for (auto &net_route : _routes) {
    GRoute &route = net_route.second;
    for (GSegment &segment : route) {
      int segmentWl = std::abs(segment.finalX - segment.initX)
                    + std::abs(segment.finalY - segment.initY);
      totalWirelength += segmentWl;

      if (segmentWl > 0) {
        totalWirelength += (_grid->getTileWidth() + _grid->getTileHeight()) / 2;
      }
    }
  }
  std::cout << std::fixed << "[INFO] Total wirelength: "
            << totalWirelength / _block->getDefUnits() << " um\n";
}

void GlobalRouter::mergeSegments()
{
  for (auto &net_route : _routes) {
    GRoute &route = net_route.second;
    mergeSegments(route);
  }
}

// This needs to be rewritten to shift down undeleted elements instead
// of using erase.
void GlobalRouter::mergeSegments(GRoute& route)
{
  if (!route.empty()) {
    // vector copy - bad bad -cherry
    GRoute segments = route;
    std::map<RoutePt, int> segsAtPoint;
    for (const GSegment& seg : segments) {
      RoutePt pt0 = RoutePt(seg.initX, seg.initY, seg.initLayer);
      RoutePt pt1 = RoutePt(seg.finalX, seg.finalY, seg.finalLayer);
      segsAtPoint[pt0] += 1;
      segsAtPoint[pt1] += 1;
    }

    uint i = 0;
    while (i < segments.size() - 1) {
      GSegment &segment0 = segments[i];
      GSegment &segment1 = segments[i + 1];

      // both segments are not vias
      if (segment0.initLayer == segment0.finalLayer
	  && segment1.initLayer == segment1.finalLayer &&
	  // segments are on the same layer
	  segment0.initLayer == segment1.initLayer) {
	// if segment 0 connects to the end of segment 1
	GSegment &newSeg = segments[i];
	if (segmentsConnect(segment0, segment1, newSeg, segsAtPoint)) {
	  segments[i] = newSeg;
	  // N^2 again -cherry
	  segments.erase(segments.begin() + i + 1);
	} else {
	  i++;
	}
      } else {
	i++;
      }
    }
    route = segments;
  }
}

bool GlobalRouter::segmentsConnect(const GSegment& seg0,
				   const GSegment& seg1,
				   GSegment& newSeg,
				   const std::map<RoutePt, int>& segsAtPoint)
{
  long initX0 = std::min(seg0.initX, seg0.finalX);
  long initY0 = std::min(seg0.initY, seg0.finalY);
  long finalX0 = std::max(seg0.finalX, seg0.initX);
  long finalY0 = std::max(seg0.finalY, seg0.initY);

  long initX1 = std::min(seg1.initX, seg1.finalX);
  long initY1 = std::min(seg1.initY, seg1.finalY);
  long finalX1 = std::max(seg1.finalX, seg1.initX);
  long finalY1 = std::max(seg1.finalY, seg1.initY);

  // vertical segments aligned
  if (initX0 == finalX0 && initX1 == finalX1 && initX0 == initX1) {
    bool merge = false;
    if (initY0 == finalY1) {
      RoutePt pt = RoutePt(initX0, initY0, seg0.initLayer);
      merge = segsAtPoint.at(pt) == 2;
    } else if (finalY0 == initY1) {
      RoutePt pt = RoutePt(initX1, initY1, seg1.initLayer);
      merge = segsAtPoint.at(pt) == 2;
    }
    if (merge) {
      newSeg.initX = std::min(initX0, initX1);
      newSeg.initY = std::min(initY0, initY1);
      newSeg.finalX = std::max(finalX0, finalX1);
      newSeg.finalY = std::max(finalY0, finalY1);
      return true;
    }
    // horizontal segments aligned
  } else if (initY0 == finalY0 && initY1 == finalY1 && initY0 == initY1) {
    bool merge = false;
    if (initX0 == finalX1) {
      RoutePt pt = RoutePt(initX0, initY0, seg0.initLayer);
      merge = segsAtPoint.at(pt) == 2;
    } else if (finalX0 == initX1) {
      RoutePt pt = RoutePt(initX1, initY1, seg1.initLayer);
      merge = segsAtPoint.at(pt) == 2;
    }
    if (merge) {
      newSeg.initX = std::min(initX0, initX1);
      newSeg.initY = std::min(initY0, initY1);
      newSeg.finalX = std::max(finalX0, finalX1);
      newSeg.finalY = std::max(finalY0, finalY1);
      return true;
    }
  }

  return false;
}

void GlobalRouter::addLocalConnections(NetRouteMap& routes)
{
  int topLayer;
  std::vector<odb::Rect> pinBoxes;
  odb::Point pinPosition;
  odb::Point realPinPosition;
  GSegment horSegment;
  GSegment verSegment;

  for (auto &net_route : routes) {
    odb::dbNet* db_net = net_route.first;
    GRoute &route = net_route.second;
    Net* net = getNet(db_net);

    for (Pin &pin : net->getPins()) {
      topLayer = pin.getTopLayer();
      pinBoxes = pin.getBoxes().at(topLayer);
      pinPosition = pin.getOnGridPosition();
      realPinPosition = getRectMiddle(pinBoxes[0]);
      
      horSegment = GSegment(realPinPosition.x(), realPinPosition.y(), topLayer,
                            pinPosition.x(), realPinPosition.y(), topLayer);
      verSegment = GSegment(pinPosition.x(), realPinPosition.y(), topLayer,
                            pinPosition.x(), pinPosition.y(), topLayer);

      route.push_back(horSegment);
      route.push_back(verSegment);
    }
  }
}

void GlobalRouter::mergeResults(NetRouteMap& routes)
{
  for (auto &net_route : routes) {
    odb::dbNet* db_net = net_route.first;
    GRoute &route = net_route.second;
    _routes[db_net] = route;
  }
}

bool GlobalRouter::pinOverlapsWithSingleTrack(const Pin& pin,
					      odb::Point& trackPosition)
{
  int minX = std::numeric_limits<int>::max();
  int minY = std::numeric_limits<int>::max();
  int maxX = std::numeric_limits<int>::min();
  int maxY = std::numeric_limits<int>::min();

  int min, max;

  int topLayer = pin.getTopLayer();
  std::vector<odb::Rect> pinBoxes = pin.getBoxes().at(topLayer);

  RoutingLayer layer = getRoutingLayerByIndex(topLayer);
  RoutingTracks tracks = getRoutingTracksByIndex(topLayer);

  for (odb::Rect pinBox : pinBoxes) {
    if (pinBox.xMin() <= minX)
      minX = pinBox.xMin();

    if (pinBox.yMin() <= minY)
      minY = pinBox.yMin();

    if (pinBox.xMax() >= maxX)
      maxX = pinBox.xMax();

    if (pinBox.yMax() >= maxY)
      maxY = pinBox.yMax();
  }

  odb::Point middle
      = odb::Point((minX + (maxX - minX) / 2.0), (minY + (maxY - minY) / 2.0));
  if (layer.getPreferredDirection() == RoutingLayer::HORIZONTAL) {
    min = minY;
    max = maxY;

    if ((float) (max - min) / tracks.getTrackPitch() <= 3) {
      int nearestTrack = std::floor((float) (max - tracks.getLocation())
                                    / tracks.getTrackPitch())
                             * tracks.getTrackPitch()
                         + tracks.getLocation();
      int nearestTrack2 = std::floor((float) (max - tracks.getLocation())
                                         / tracks.getTrackPitch()
                                     - 1)
                              * tracks.getTrackPitch()
                          + tracks.getLocation();

      if ((nearestTrack >= min && nearestTrack <= max)
          && (nearestTrack2 >= min && nearestTrack2 <= max)) {
        return false;
      }

      if (nearestTrack >= min && nearestTrack <= max) {
        trackPosition = odb::Point(middle.x(), nearestTrack);
        return true;
      } else if (nearestTrack2 >= min && nearestTrack2 <= max) {
        trackPosition = odb::Point(middle.x(), nearestTrack2);
        return true;
      } else {
        return false;
      }
    }
  } else {
    min = minX;
    max = maxX;

    if ((float) (max - min) / tracks.getTrackPitch() <= 3) {
      // begging for subexpression factoring -cherry
      int nearestTrack = std::floor((float) (max - tracks.getLocation())
                                    / tracks.getTrackPitch())
                             * tracks.getTrackPitch()
                         + tracks.getLocation();
      int nearestTrack2 = std::floor((float) (max - tracks.getLocation())
                                         / tracks.getTrackPitch()
                                     - 1)
                              * tracks.getTrackPitch()
                          + tracks.getLocation();

      if ((nearestTrack >= min && nearestTrack <= max)
          && (nearestTrack2 >= min && nearestTrack2 <= max)) {
        return false;
      }

      if (nearestTrack >= min && nearestTrack <= max) {
        trackPosition = odb::Point(nearestTrack, middle.y());
        return true;
      } else if (nearestTrack2 >= min && nearestTrack2 <= max) {
        trackPosition = odb::Point(nearestTrack2, middle.y());
        return true;
      } else {
        return false;
      }
    }
  }

  return false;
}

GSegment GlobalRouter::createFakePin(Pin pin,
             odb::Point& pinPosition,
             RoutingLayer layer)
{
  int topLayer = layer.getIndex();
  GSegment pinConnection;
  pinConnection.initLayer = topLayer;
  pinConnection.finalLayer = topLayer;

  if (layer.getPreferredDirection() == RoutingLayer::HORIZONTAL) {
    pinConnection.finalX = pinPosition.x();
    pinConnection.initY = pinPosition.y();
    pinConnection.finalY = pinPosition.y();

    int newXPosition;
    if (pin.getOrientation() == PinOrientation::west) {
      newXPosition
          = pinPosition.x() + (_gcellsOffset * _grid->getTileWidth());
      if (newXPosition <= _grid->getUpperRightX()) {
        pinConnection.initX = newXPosition;
        pinPosition.setX(newXPosition);
      }
    } else if (pin.getOrientation() == PinOrientation::east) {
      newXPosition
          = pinPosition.x() - (_gcellsOffset * _grid->getTileWidth());
      if (newXPosition >= _grid->getLowerLeftX()) {
        pinConnection.initX = newXPosition;
        pinPosition.setX(newXPosition);
      }
    } else {
      std::cout << "[WARNING] Pin " << pin.getName()
                << " has invalid orientation\n";
    }
  } else {
    pinConnection.initX = pinPosition.x();
    pinConnection.finalX = pinPosition.x();
    pinConnection.finalY = pinPosition.y();

    int newYPosition;
    if (pin.getOrientation() == PinOrientation::south) {
      newYPosition
          = pinPosition.y() + (_gcellsOffset * _grid->getTileHeight());
      if (newYPosition <= _grid->getUpperRightY()) {
        pinConnection.initY = newYPosition;
        pinPosition.setY(newYPosition);
      }
    } else if (pin.getOrientation() == PinOrientation::north) {
      newYPosition
          = pinPosition.y() - (_gcellsOffset * _grid->getTileHeight());
      if (newYPosition >= _grid->getLowerLeftY()) {
        pinConnection.initY = newYPosition;
        pinPosition.setY(newYPosition);
      }
    } else {
      std::cout << "[WARNING] Pin " << pin.getName()
                << " has invalid orientation\n";
    }
  }

  return pinConnection;
}

odb::Point GlobalRouter::findFakePinPosition(Pin &pin) {
  odb::Point fakePos = pin.getOnGridPosition();
  if (pin.isConnectedToPad() || pin.isPort()) {
    RoutingLayer layer = getRoutingLayerByIndex(pin.getTopLayer());
    createFakePin(pin, fakePos, layer);
  }

  return fakePos;
}

void GlobalRouter::initAdjustments() {
  if (_adjustments.empty()) {
    _adjustments.resize(_db->getTech()->getRoutingLayerCount() + 1, 0);
  }
}

void GlobalRouter::initPitches() {
  if (_layerPitches.empty()) {
    _layerPitches.resize(_db->getTech()->getRoutingLayerCount() + 1, 0);
  }
}

int GlobalRouter::getNetCount() const {
  return _nets->size();
}

Net* GlobalRouter::addNet(odb::dbNet* db_net) {
  _nets->push_back(Net(db_net));
  Net* net = &_nets->back();
  return net;
}
  
void GlobalRouter::reserveNets(size_t net_count) {
  _nets->reserve(net_count);
}

int GlobalRouter::getMaxNetDegree() {
  int maxDegree = -1;
  for (Net &net : *_nets) {
    int netDegree = net.getNumPins();
    if (netDegree > maxDegree) {
      maxDegree = netDegree;
    }
  }
  return maxDegree;
}

std::vector<Pin*> GlobalRouter::getAllPorts() {
  std::vector<Pin*> ports; 
  for (Net &net : *_nets) {
    for (Pin &pin : net.getPins()) {
      if (pin.isPort()) {
        ports.push_back(&pin);
      }
    }
  }
  return ports;
}

odb::Point GlobalRouter::getRectMiddle(const odb::Rect& rect) {
  return odb::Point((rect.xMin() + (rect.xMax() - rect.xMin()) / 2.0),
                    (rect.yMin() + (rect.yMax() - rect.yMin()) / 2.0));
}

// db functions

void GlobalRouter::initGrid(int maxLayer)
{
  _block = _db->getChip()->getBlock();

  odb::dbTech* tech = _db->getTech();

  odb::dbTechLayer* selectedLayer = tech->findRoutingLayer(selectedMetal);

  if (selectedLayer == nullptr) {
    error("Layer %d not found", selectedMetal);
  }

  odb::dbTrackGrid* selectedTrack = _block->findTrackGrid(selectedLayer);

  if (selectedTrack == nullptr) {
    error("Track for layer %d not found", selectedMetal);
  }

  int trackStepX, trackStepY;
  int initTrackX, numTracksX;
  int initTrackY, numTracksY;
  int trackSpacing;

  selectedTrack->getGridPatternX(0, initTrackX, numTracksX, trackStepX);
  selectedTrack->getGridPatternY(0, initTrackY, numTracksY, trackStepY);

  if (selectedLayer->getDirection().getValue()
      == odb::dbTechLayerDir::HORIZONTAL) {
    trackSpacing = trackStepY;
  } else if (selectedLayer->getDirection().getValue()
             == odb::dbTechLayerDir::VERTICAL) {
    trackSpacing = trackStepX;
  } else {
    error("Layer %d does not have valid direction", selectedMetal);
  }

  odb::Rect rect;
  _block->getDieArea(rect);

  int lowerLeftX = rect.xMin();
  int lowerLeftY = rect.yMin();

  int upperRightX = rect.xMax();
  int upperRightY = rect.yMax();

  int tileWidth = _grid->getPitchesInTile() * trackSpacing;
  int tileHeight = _grid->getPitchesInTile() * trackSpacing;

  int xGrids = std::floor((float) upperRightX / tileWidth);
  int yGrids = std::floor((float) upperRightY / tileHeight);

  bool perfectRegularX = false;
  bool perfectRegularY = false;

  int numLayers = tech->getRoutingLayerCount();
  if (maxLayer > -1) {
    numLayers = maxLayer;
  }

  if ((xGrids * tileWidth) == upperRightX)
    perfectRegularX = true;

  if ((yGrids * tileHeight) == upperRightY)
    perfectRegularY = true;

  std::vector<int> genericVector(numLayers);
  std::map<int, std::vector<odb::Rect>> genericMap;

  _grid->init(lowerLeftX,
                lowerLeftY,
                rect.xMax(),
                rect.yMax(),
                tileWidth,
                tileHeight,
                xGrids,
                yGrids,
                perfectRegularX,
                perfectRegularY,
                numLayers,
                genericVector,
                genericVector,
                genericVector,
                genericVector,
                genericMap);
}

void GlobalRouter::initRoutingLayers(std::vector<RoutingLayer>& routingLayers)
{
  odb::dbTech* tech = _db->getTech();

  for (int l = 1; l <= tech->getRoutingLayerCount(); l++) {
    odb::dbTechLayer* techLayer = tech->findRoutingLayer(l);
    int index = l;
    std::string name = techLayer->getConstName();
    bool preferredDirection;
    if (techLayer->getDirection().getValue()
        == odb::dbTechLayerDir::HORIZONTAL) {
      preferredDirection = RoutingLayer::HORIZONTAL;
    } else if (techLayer->getDirection().getValue()
               == odb::dbTechLayerDir::VERTICAL) {
      preferredDirection = RoutingLayer::VERTICAL;
    } else {
      error("Layer %d does not have valid direction", l);
    }

    RoutingLayer routingLayer = RoutingLayer(index, name, preferredDirection);
    routingLayers.push_back(routingLayer);
  }
}

void GlobalRouter::initRoutingTracks(std::vector<RoutingTracks>& allRoutingTracks,
                                  int maxLayer,
                                  std::vector<float> layerPitches)
{
  odb::dbTech* tech = _db->getTech();

  for (int layer = 1; layer <= tech->getRoutingLayerCount(); layer++) {
    if (layer > maxLayer && maxLayer > -1) {
      break;
    }

    odb::dbTechLayer* techLayer = tech->findRoutingLayer(layer);

    if (techLayer == nullptr) {
      error("Layer %d not found", selectedMetal);
    }

    odb::dbTrackGrid* selectedTrack = _block->findTrackGrid(techLayer);

    if (selectedTrack == nullptr) {
      error("Track for layer %d not found", selectedMetal);
    }

    int trackStepX, trackStepY;
    int initTrackX, numTracksX;
    int initTrackY, numTracksY;
    int trackPitch, line2ViaPitch, location, numTracks;
    bool orientation;

    selectedTrack->getGridPatternX(0, initTrackX, numTracksX, trackStepX);
    selectedTrack->getGridPatternY(0, initTrackY, numTracksY, trackStepY);

    if (techLayer->getDirection().getValue()
        == odb::dbTechLayerDir::HORIZONTAL) {
      trackPitch = trackStepY;
      if (layerPitches[layer] != 0) {
        line2ViaPitch = (int) (tech->getLefUnits() * layerPitches[layer]);
      } else {
        line2ViaPitch = -1;
      }
      location = initTrackY;
      numTracks = numTracksY;
      orientation = RoutingLayer::HORIZONTAL;
    } else if (techLayer->getDirection().getValue()
               == odb::dbTechLayerDir::VERTICAL) {
      trackPitch = trackStepX;
      if (layerPitches[layer] != 0) {
        line2ViaPitch = (int) (tech->getLefUnits() * layerPitches[layer]);
      } else {
        line2ViaPitch = -1;
      }
      location = initTrackX;
      numTracks = numTracksX;
      orientation = RoutingLayer::VERTICAL;
    } else {
      error("Layer %d does not have valid direction",
            selectedMetal);
    }

    RoutingTracks routingTracks = RoutingTracks(
        layer, trackPitch, line2ViaPitch, location, numTracks, orientation);
    allRoutingTracks.push_back(routingTracks);
  }
}

void GlobalRouter::computeCapacities(int maxLayer,
                                  std::vector<float> layerPitches)
{
  int trackSpacing;
  int hCapacity, vCapacity;
  int trackStepX, trackStepY;

  int initTrackX, numTracksX;
  int initTrackY, numTracksY;

  odb::dbTech* tech = _db->getTech();

  for (int l = 1; l <= tech->getRoutingLayerCount(); l++) {
    if (l > maxLayer && maxLayer > -1) {
      break;
    }

    odb::dbTechLayer* techLayer = tech->findRoutingLayer(l);

    odb::dbTrackGrid* track = _block->findTrackGrid(techLayer);

    if (track == nullptr) {
      error("Track for layer %d not found", l);
    }

    track->getGridPatternX(0, initTrackX, numTracksX, trackStepX);
    track->getGridPatternY(0, initTrackY, numTracksY, trackStepY);

    if (techLayer->getDirection().getValue()
        == odb::dbTechLayerDir::HORIZONTAL) {
      trackSpacing = trackStepY;

      if (layerPitches[l] != 0) {
        int layerPitch = (int) (tech->getLefUnits() * layerPitches[l]);
        trackSpacing = std::max(layerPitch, trackStepY);
      }

      hCapacity = std::floor((float) _grid->getTileWidth() / trackSpacing);

      _grid->addHorizontalCapacity(hCapacity, l - 1);
      _grid->addVerticalCapacity(0, l - 1);
    } else if (techLayer->getDirection().getValue()
               == odb::dbTechLayerDir::VERTICAL) {
      trackSpacing = trackStepX;

      if (layerPitches[l] != 0) {
        int layerPitch = (int) (tech->getLefUnits() * layerPitches[l]);
        trackSpacing = std::max(layerPitch, trackStepX);
      }

      vCapacity = std::floor((float) _grid->getTileWidth() / trackSpacing);

      _grid->addHorizontalCapacity(0, l - 1);
      _grid->addVerticalCapacity(vCapacity, l - 1);
    } else {
      error("Layer %d does not have valid direction", l);
    }
  }
}

void GlobalRouter::computeSpacingsAndMinWidth(int maxLayer)
{
  int minSpacing = 0;
  int minWidth;
  int trackStepX, trackStepY;
  int initTrackX, numTracksX;
  int initTrackY, numTracksY;

  odb::dbTech* tech = _db->getTech();

  for (int l = 1; l <= tech->getRoutingLayerCount(); l++) {
    if (l > maxLayer && maxLayer > -1) {
      break;
    }

    odb::dbTechLayer* techLayer = tech->findRoutingLayer(l);

    odb::dbTrackGrid* track = _block->findTrackGrid(techLayer);

    if (track == nullptr) {
      error("Track for layer %d not found", l);
    }

    track->getGridPatternX(0, initTrackX, numTracksX, trackStepX);
    track->getGridPatternY(0, initTrackY, numTracksY, trackStepY);

    if (techLayer->getDirection().getValue()
        == odb::dbTechLayerDir::HORIZONTAL) {
      minWidth = trackStepY;
    } else if (techLayer->getDirection().getValue()
               == odb::dbTechLayerDir::VERTICAL) {
      minWidth = trackStepX;
    } else {
      error("Layer %d does not have valid direction", l);
    }

    _grid->addSpacing(minSpacing, l - 1);
    _grid->addMinWidth(minWidth, l - 1);
  }
}

void GlobalRouter::initNetlist()
{
  if (_nets->empty()) {
    initClockNets();
    std::set<odb::dbNet*> db_nets;

    for (odb::dbNet* net : _block->getNets()) {
      db_nets.insert(net);
    }

    if (db_nets.empty()) {
      error("Design without nets");
    }

    addNets(db_nets);
  }
}

void GlobalRouter::addNets(std::set<odb::dbNet*>& db_nets)
{
  // Prevent _nets from growing because pointers to nets become invalid.
  reserveNets(db_nets.size());
  for (odb::dbNet* db_net : db_nets) {
    if (db_net->getSigType().getValue() != odb::dbSigType::POWER
        && db_net->getSigType().getValue() != odb::dbSigType::GROUND
        && !db_net->isSpecial() && db_net->getSWires().empty()) {
      Net* net = addNet(db_net);
      _db_net_map[db_net] = net;
      makeItermPins(net, db_net, _grid->getGridArea());
      makeBtermPins(net, db_net, _grid->getGridArea());
      findPins(*net);
    }
  }
}

Net* GlobalRouter::getNet(odb::dbNet* db_net)
{
  return _db_net_map[db_net];
}

void GlobalRouter::getNetsByType(NetType type, std::vector<Net>* nets)
{
  if (type == NetType::Clock || type == NetType::Signal) {
    bool getClock = type == NetType::Clock;
    for (Net net : *_nets) {
      if ((getClock && net.getSignalType() == odb::dbSigType::CLOCK && !clockHasLeafITerm(net.getDbNet())) ||
          (!getClock && (net.getSignalType() != odb::dbSigType::CLOCK || clockHasLeafITerm(net.getDbNet())))) {
        nets->push_back(net);
      }
    }    
  } else if (type == NetType::Antenna) {
    for (odb::dbNet* db_net : _dirtyNets) {
      nets->push_back(*_db_net_map[db_net]);
    }
  }
}

void GlobalRouter::initClockNets()
{
  std::set<odb::dbNet*> clockNets = _sta->findClkNets();

  std::cout << "[INFO] Found " << clockNets.size() << " clock nets\n";

  for (odb::dbNet* net : clockNets) {
    net->setSigType(odb::dbSigType::CLOCK);
  }
}

bool GlobalRouter::isClkTerm(odb::dbITerm *iterm, sta::dbNetwork *network)
{
  const sta::Pin *pin = network->dbToSta(iterm);
  sta::LibertyPort *lib_port = network->libertyPort(pin);
  if (lib_port == nullptr)
    return false;
  return lib_port->isRegClk();
}

bool GlobalRouter::clockHasLeafITerm(odb::dbNet* db_net) {
  sta::dbNetwork* network = _sta->getDbNetwork();
  if (db_net->getSigType() == odb::dbSigType::CLOCK) {
    for (odb::dbITerm* iterm : db_net->getITerms()) {
      if (isClkTerm(iterm, network)) {
        return true;        
      }
    }
  }

  return false;
}

void GlobalRouter::makeItermPins(Net* net, odb::dbNet* db_net, const odb::Rect& dieArea)
{
  odb::dbTech* tech = _db->getTech();
  for (odb::dbITerm* iterm : db_net->getITerms()) {
    int pX, pY;
    std::vector<int> pinLayers;
    std::map<int, std::vector<odb::Rect>> pinBoxes;

    odb::dbMTerm* mTerm = iterm->getMTerm();
    odb::dbMaster* master = mTerm->getMaster();

    if (master->getType() == odb::dbMasterType::COVER
        || master->getType() == odb::dbMasterType::COVER_BUMP) {
      std::cout << "[WARNING] Net connected with instance of class COVER added "
                   "for routing\n";
    }

    bool connectedToPad = master->getType().isPad();
    bool connectedToMacro = master->isBlock();

    odb::Point pinPos;

    odb::dbInst* inst = iterm->getInst();
    inst->getOrigin(pX, pY);
    odb::Point origin = odb::Point(pX, pY);
    odb::dbTransform transform(inst->getOrient(), origin);

    odb::dbBox* instBox = inst->getBBox();
    odb::Point instMiddle = odb::Point(
        (instBox->xMin() + (instBox->xMax() - instBox->xMin()) / 2.0),
        (instBox->yMin() + (instBox->yMax() - instBox->yMin()) / 2.0));

    for (odb::dbMPin* mterm : mTerm->getMPins()) {
      odb::Point lowerBound;
      odb::Point upperBound;
      odb::Rect pinBox;
      int pinLayer;
      int lastLayer = -1;

      for (odb::dbBox* box : mterm->getGeometry()) {
        odb::Rect rect;
        box->getBox(rect);
        transform.apply(rect);

        odb::dbTechLayer* techLayer = box->getTechLayer();
        if (techLayer->getType().getValue() != odb::dbTechLayerType::ROUTING) {
          continue;
        }

        pinLayer = techLayer->getRoutingLevel();
        lowerBound = odb::Point(rect.xMin(), rect.yMin());
        upperBound = odb::Point(rect.xMax(), rect.yMax());
        pinBox = odb::Rect(lowerBound, upperBound);
        if (!dieArea.contains(pinBox)) {
          std::cout << "[WARNING] Pin " << getITermName(iterm)
                    << " is outside die area\n";
        }
        pinBoxes[pinLayer].push_back(pinBox);
        if (pinLayer > lastLayer) {
          pinPos = lowerBound;
        }
      }
    }

    for (auto& layer_boxes : pinBoxes) {
      pinLayers.push_back(layer_boxes.first);
    }

    Pin pin(iterm,
            pinPos,
            pinLayers,
            PinOrientation::invalid,
            pinBoxes,
            (connectedToPad || connectedToMacro));

    if (connectedToPad || connectedToMacro) {
      odb::Point pinPosition = pin.getPosition();
      odb::dbTechLayer* techLayer = tech->findRoutingLayer(pin.getTopLayer());

      if (techLayer->getDirection().getValue()
          == odb::dbTechLayerDir::HORIZONTAL) {
        int instToPin = pinPosition.x() - instMiddle.x();
        if (instToPin < 0) {
          pin.setOrientation(PinOrientation::east);
        } else {
          pin.setOrientation(PinOrientation::west);
        }
      } else if (techLayer->getDirection().getValue()
                 == odb::dbTechLayerDir::VERTICAL) {
        int instToPin = pinPosition.y() - instMiddle.y();
        if (instToPin < 0) {
          pin.setOrientation(PinOrientation::north);
        } else {
          pin.setOrientation(PinOrientation::south);
        }
      }
    }

    net->addPin(pin);
  }
}

void GlobalRouter::makeBtermPins(Net* net, odb::dbNet* db_net, const odb::Rect& dieArea)
{
  odb::dbTech* tech = _db->getTech();
  for (odb::dbBTerm* bterm : db_net->getBTerms()) {
    int posX, posY;
    std::string pinName;

    bterm->getFirstPinLocation(posX, posY);
    odb::dbITerm* iterm = bterm->getITerm();
    bool connectedToPad = false;
    bool connectedToMacro = false;
    odb::Point instMiddle = odb::Point(-1, -1);

    if (iterm != nullptr) {
      odb::dbMTerm* mterm = iterm->getMTerm();
      odb::dbMaster* master = mterm->getMaster();
      connectedToPad = master->getType().isPad();
      connectedToMacro = master->isBlock();

      odb::dbInst* inst = iterm->getInst();
      odb::dbBox* instBox = inst->getBBox();
      instMiddle = odb::Point(
          (instBox->xMin() + (instBox->xMax() - instBox->xMin()) / 2.0),
          (instBox->yMin() + (instBox->yMax() - instBox->yMin()) / 2.0));
    }

    std::vector<int> pinLayers;
    std::map<int, std::vector<odb::Rect>> pinBoxes;

    pinName = bterm->getConstName();
    odb::Point pinPos;

    for (odb::dbBPin* bterm_pin : bterm->getBPins()) {
      odb::Point lowerBound;
      odb::Point upperBound;
      odb::Rect pinBox;
      int pinLayer;
      int lastLayer = -1;

      odb::dbBox* currBTermBox = bterm_pin->getBox();
      odb::dbTechLayer* techLayer = currBTermBox->getTechLayer();
      if (techLayer->getType().getValue() != odb::dbTechLayerType::ROUTING) {
        continue;
      }

      pinLayer = techLayer->getRoutingLevel();
      lowerBound = odb::Point(currBTermBox->xMin(), currBTermBox->yMin());
      upperBound = odb::Point(currBTermBox->xMax(), currBTermBox->yMax());
      pinBox = odb::Rect(lowerBound, upperBound);
      if (!dieArea.contains(pinBox)) {
        std::cout << "[WARNING] Pin " << pinName << " is outside die area\n";
      }
      pinBoxes[pinLayer].push_back(pinBox);

      if (pinLayer > lastLayer) {
        pinPos = lowerBound;
      }
    }

    for (auto& layer_boxes : pinBoxes) {
      pinLayers.push_back(layer_boxes.first);
    }

    Pin pin(bterm,
            pinPos,
            pinLayers,
            PinOrientation::invalid,
            pinBoxes,
            (connectedToPad || connectedToMacro));

    if (connectedToPad) {
      odb::Point pinPosition = pin.getPosition();
      odb::dbTechLayer* techLayer = tech->findRoutingLayer(pin.getTopLayer());

      if (techLayer->getDirection().getValue()
          == odb::dbTechLayerDir::HORIZONTAL) {
        int instToPin = pinPosition.x() - instMiddle.x();
        if (instToPin < 0) {
          pin.setOrientation(PinOrientation::east);
        } else {
          pin.setOrientation(PinOrientation::west);
        }
      } else if (techLayer->getDirection().getValue()
                 == odb::dbTechLayerDir::VERTICAL) {
        int instToPin = pinPosition.y() - instMiddle.y();
        if (instToPin < 0) {
          pin.setOrientation(PinOrientation::north);
        } else {
          pin.setOrientation(PinOrientation::south);
        }
      }
    } else {
      odb::Point pinPosition = pin.getPosition();
      odb::dbTechLayer* techLayer = tech->findRoutingLayer(pin.getTopLayer());

      if (techLayer->getDirection().getValue()
          == odb::dbTechLayerDir::HORIZONTAL) {
        int instToDie = pinPosition.x() - getRectMiddle(dieArea).x();
        if (instToDie < 0) {
          pin.setOrientation(PinOrientation::west);
        } else {
          pin.setOrientation(PinOrientation::east);
        }
      } else if (techLayer->getDirection().getValue()
                 == odb::dbTechLayerDir::VERTICAL) {
        int instToDie = pinPosition.y() - getRectMiddle(dieArea).y();
        if (instToDie < 0) {
          pin.setOrientation(PinOrientation::south);
        } else {
          pin.setOrientation(PinOrientation::north);
        }
      }
    }
    net->addPin(pin);
  }
}

std::string getITermName(odb::dbITerm* iterm)
{
  odb::dbMTerm* mTerm = iterm->getMTerm();
  odb::dbMaster* master = mTerm->getMaster();
  std::string pin_name = iterm->getInst()->getConstName();
  pin_name += "/";
  pin_name += mTerm->getConstName();
  return pin_name;
}

void GlobalRouter::initObstacles()
{
  odb::Rect dieArea(_grid->getLowerLeftX(),
              _grid->getLowerLeftY(),
              _grid->getUpperRightX(),
              _grid->getUpperRightY());
  std::vector<int> layerExtensions;

  findLayerExtensions(layerExtensions);
  findObstructions(dieArea);
  findInstancesObstacles(dieArea, layerExtensions);
  findNetsObstacles(dieArea);
}

void GlobalRouter::findLayerExtensions(std::vector<int>& layerExtensions)
{
  odb::dbTech* tech = _db->getTech();
  layerExtensions.resize(tech->getRoutingLayerCount() + 1, 0);

  for (odb::dbTechLayer* obstructLayer : tech->getLayers()) {
    if (obstructLayer->getType().getValue() != odb::dbTechLayerType::ROUTING) {
      continue;
    }

    int maxInt = std::numeric_limits<int>::max();

    // Gets the smallest possible minimum spacing that won't cause violations
    // for ANY configuration of PARALLELRUNLENGTH (the biggest value in the
    // table)

    int spacingExtension = obstructLayer->getSpacing(maxInt, maxInt);

    odb::dbSet<odb::dbTechLayerSpacingRule> eolRules;

    // Check for EOL spacing values and, if the spacing is higher than the one
    // found, use them as the macro extension instead of PARALLELRUNLENGTH

    if (obstructLayer->getV54SpacingRules(eolRules)) {
      for (odb::dbTechLayerSpacingRule* currentRule : eolRules) {
        int currentSpacing = currentRule->getSpacing();
        if (currentSpacing > spacingExtension) {
          spacingExtension = currentSpacing;
        }
      }
    }

    // Check for TWOWIDTHS table values and, if the spacing is higher than the
    // one found, use them as the macro extension instead of PARALLELRUNLENGTH

    if (obstructLayer->hasTwoWidthsSpacingRules()) {
      std::vector<std::vector<uint>> spacingTable;
      obstructLayer->getTwoWidthsSpacingTable(spacingTable);
      if (!spacingTable.empty()) {
        std::vector<uint> lastRow = spacingTable.back();
        uint lastValue = lastRow.back();
        if (lastValue > spacingExtension) {
          spacingExtension = lastValue;
        }
      }
    }

    // Save the extension to use when defining Macros

    layerExtensions[obstructLayer->getRoutingLevel()] = spacingExtension;
  }
}

void GlobalRouter::findObstructions(odb::Rect& dieArea)
{
  int obstructionsCnt = 0;
  for (odb::dbObstruction* currObstruct : _block->getObstructions()) {
    odb::dbBox* obstructBox = currObstruct->getBBox();

    int layer = obstructBox->getTechLayer()->getRoutingLevel();

    odb::Point lowerBound
        = odb::Point(obstructBox->xMin(), obstructBox->yMin());
    odb::Point upperBound
        = odb::Point(obstructBox->xMax(), obstructBox->yMax());
    odb::Rect obstacleBox = odb::Rect(lowerBound, upperBound);
    if (!dieArea.contains(obstacleBox)) {
      std::cout << "[WARNING] Found obstacle outside die area\n";
    }
    _grid->addObstacle(layer, obstacleBox);
    obstructionsCnt++;
  }

  std::cout << "[INFO] #DB Obstructions: " << obstructionsCnt << "\n";
}

void GlobalRouter::findInstancesObstacles(odb::Rect& dieArea,
                                          const std::vector<int>& layerExtensions)
{
  int macrosCnt = 0;
  int obstaclesCnt = 0;
  for (odb::dbInst* currInst : _block->getInsts()) {
    int pX, pY;

    odb::dbMaster* master = currInst->getMaster();

    currInst->getOrigin(pX, pY);
    odb::Point origin = odb::Point(pX, pY);

    odb::dbTransform transform(currInst->getOrient(), origin);

    bool isMacro = false;
    if (master->isBlock()) {
      macrosCnt++;
      isMacro = true;
    }

    for (odb::dbBox* currBox : master->getObstructions()) {
      int layer = currBox->getTechLayer()->getRoutingLevel();

      odb::Rect rect;
      currBox->getBox(rect);
      transform.apply(rect);

      int layerExtension = 0;

      if (isMacro) {
        layerExtension = layerExtensions[currBox->getTechLayer()->getRoutingLevel()];
        layerExtension += _macroExtension * _grid->getTileWidth();
      }

      odb::Point lowerBound = odb::Point(rect.xMin() - layerExtension,
                                         rect.yMin() - layerExtension);
      odb::Point upperBound = odb::Point(rect.xMax() + layerExtension,
                                         rect.yMax() + layerExtension);
      odb::Rect obstacleBox = odb::Rect(lowerBound, upperBound);
      if (!dieArea.contains(obstacleBox)) {
        std::cout << "[WARNING] Found obstacle outside die area in instance "
                  << currInst->getConstName() << "\n";
      }
      _grid->addObstacle(layer, obstacleBox);
      obstaclesCnt++;
    }

    for (odb::dbMTerm* mTerm : master->getMTerms()) {
      for (odb::dbMPin* mterm : mTerm->getMPins()) {
        odb::Point lowerBound;
        odb::Point upperBound;
        odb::Rect pinBox;
        int pinLayer;

        for (odb::dbBox* box : mterm->getGeometry()) {
          odb::Rect rect;
          box->getBox(rect);
          transform.apply(rect);

          odb::dbTechLayer* techLayer = box->getTechLayer();
          if (techLayer->getType().getValue()
              != odb::dbTechLayerType::ROUTING) {
            continue;
          }

          pinLayer = techLayer->getRoutingLevel();
          lowerBound = odb::Point(rect.xMin(), rect.yMin());
          upperBound = odb::Point(rect.xMax(), rect.yMax());
          pinBox = odb::Rect(lowerBound, upperBound);
          if (!dieArea.contains(pinBox)) {
            std::cout << "[WARNING] Found pin outside die area in instance "
                      << currInst->getConstName() << "\n";
          }
          _grid->addObstacle(pinLayer, pinBox);
        }
      }
    }
  }

  std::cout << "[INFO] #DB Obstacles: " << obstaclesCnt << "\n";
  std::cout << "[INFO] #DB Macros: " << macrosCnt << "\n";
}

void GlobalRouter::findNetsObstacles(odb::Rect& dieArea)
{
  odb::dbSet<odb::dbNet> nets = _block->getNets();

  if (nets.empty()) {
    error("Design without nets");
  }

  for (odb::dbNet* db_net : nets) {
    uint wireCnt = 0, viaCnt = 0;
    db_net->getWireCount(wireCnt, viaCnt);
    if (wireCnt < 1)
      continue;

    if (db_net->getSigType() == odb::dbSigType::POWER
        || db_net->getSigType() == odb::dbSigType::GROUND) {
      for (odb::dbSWire* swire : db_net->getSWires()) {
        for (odb::dbSBox* s : swire->getWires()) {
          if (s->isVia()) {
            continue;
          } else {
            odb::Rect wireRect;
            s->getBox(wireRect);
            int l = s->getTechLayer()->getRoutingLevel();

            odb::Point lowerBound
                = odb::Point(wireRect.xMin(), wireRect.yMin());
            odb::Point upperBound
                = odb::Point(wireRect.xMax(), wireRect.yMax());
            odb::Rect obstacleBox = odb::Rect(lowerBound, upperBound);
            if (!dieArea.contains(obstacleBox)) {
              std::cout << "[WARNING] Net " << db_net->getConstName()
                        << " has wires outside die area\n";
            }
            _grid->addObstacle(l, obstacleBox);
          }
        }
      }
    } else {
      odb::dbWirePath path;
      odb::dbWirePathShape pshape;
      odb::dbWire* wire = db_net->getWire();

      odb::dbWirePathItr pitr;
      for (pitr.begin(wire); pitr.getNextPath(path);) {
        while (pitr.getNextShape(pshape)) {
          if (pshape.shape.isVia()) {
            continue;
          } else {
            odb::Rect wireRect;
            pshape.shape.getBox(wireRect);
            int l = pshape.shape.getTechLayer()->getRoutingLevel();

            odb::Point lowerBound
                = odb::Point(wireRect.xMin(), wireRect.yMin());
            odb::Point upperBound
                = odb::Point(wireRect.xMax(), wireRect.yMax());
            odb::Rect obstacleBox = odb::Rect(lowerBound, upperBound);
            if (!dieArea.contains(obstacleBox)) {
              std::cout << "[WARNING] Net " << db_net->getConstName()
                        << " has wires outside die area\n";
            }
            _grid->addObstacle(l, obstacleBox);
          }
        }
      }
    }
  }
}

int GlobalRouter::computeMaxRoutingLayer()
{
  _block = _db->getChip()->getBlock();

  int maxRoutingLayer = -1;

  odb::dbTech* tech = _db->getTech();

  for (int layer = 1; layer <= tech->getRoutingLayerCount(); layer++) {
    odb::dbTechLayer* techLayer = tech->findRoutingLayer(layer);
    if (techLayer == nullptr) {
      error("Layer %d not found", selectedMetal);
    }
    odb::dbTrackGrid* selectedTrack = _block->findTrackGrid(techLayer);
    if (selectedTrack == nullptr) {
      break;
    }
    maxRoutingLayer = layer;
  }

  return maxRoutingLayer;
}

void GlobalRouter::getCutLayerRes(unsigned belowLayerId, float& r)
{
  odb::dbTech* tech = _db->getTech();
  odb::dbTechLayer* cut = tech->findRoutingLayer(belowLayerId)->getUpperLayer();
  r = cut->getResistance();  // assumes single cut
}

void GlobalRouter::getLayerRC(unsigned layerId, float& r, float& c)
{
  odb::dbTech* tech = _db->getTech();
  odb::dbTechLayer* techLayer = tech->findRoutingLayer(layerId);

  float layerWidth
      = (float) techLayer->getWidth() / _block->getDbUnitsPerMicron();
  float resOhmPerMicron = techLayer->getResistance() / layerWidth;
  float capPfPerMicron = layerWidth * techLayer->getCapacitance()
                         + 2 * techLayer->getEdgeCapacitance();

  r = 1E+6 * resOhmPerMicron;         // Meters
  c = 1E+6 * 1E-12 * capPfPerMicron;  // F/m
}

float GlobalRouter::dbuToMeters(unsigned dbu)
{
  return (float) dbu / (_block->getDbUnitsPerMicron() * 1E+6);
}

std::set<int> GlobalRouter::findTransitionLayers(int maxRoutingLayer)
{
  std::set<int> transitionLayers;
  odb::dbTech* tech = _db->getTech();
  odb::dbSet<odb::dbTechVia> vias = tech->getVias();

  if (vias.empty()) {
    error("Tech without vias");
  }

  std::vector<odb::dbTechVia*> defaultVias;

  for (odb::dbTechVia* currVia : vias) {
    odb::dbStringProperty* prop
        = odb::dbStringProperty::find(currVia, "OR_DEFAULT");

    if (prop == nullptr) {
      continue;
    } else {
      std::cout << "[INFO] Default via: " << currVia->getConstName() << "\n";
      defaultVias.push_back(currVia);
    }
  }

  if (defaultVias.empty()) {
    std::cout << "[WARNING]No OR_DEFAULT vias defined\n";
    for (odb::dbTechVia* currVia : vias) {
      defaultVias.push_back(currVia);
    }
  }

  for (odb::dbTechVia* currVia : defaultVias) {
    int bottomSize = -1;
    int tmpLen;

    odb::dbTechLayer* bottomLayer;
    odb::dbSet<odb::dbBox> viaBoxes = currVia->getBoxes();
    odb::dbSet<odb::dbBox>::iterator boxIter;

    for (boxIter = viaBoxes.begin(); boxIter != viaBoxes.end(); boxIter++) {
      odb::dbBox* currBox = *boxIter;
      odb::dbTechLayer* layer = currBox->getTechLayer();

      if (layer->getDirection().getValue() == odb::dbTechLayerDir::HORIZONTAL) {
        tmpLen = currBox->yMax() - currBox->yMin();
      } else if (layer->getDirection().getValue()
                 == odb::dbTechLayerDir::VERTICAL) {
        tmpLen = currBox->xMax() - currBox->xMin();
      } else {
        continue;
      }

      if (layer->getConstName() == currVia->getBottomLayer()->getConstName()) {
        bottomLayer = layer;
        if (tmpLen >= bottomSize) {
          bottomSize = tmpLen;
        }
      }
    }

    if (bottomLayer->getRoutingLevel() >= maxRoutingLayer
        || bottomLayer->getRoutingLevel() <= 4)
      continue;

    if (bottomSize > bottomLayer->getWidth()) {
      transitionLayers.insert(bottomLayer->getRoutingLevel());
    }
  }

  return transitionLayers;
}

std::map<int, odb::dbTechVia*> GlobalRouter::getDefaultVias(int maxRoutingLayer)
{
  odb::dbTech* tech = _db->getTech();
  odb::dbSet<odb::dbTechVia> vias = tech->getVias();
  std::map<int, odb::dbTechVia*> defaultVias;

  for (odb::dbTechVia* currVia : vias) {
    odb::dbStringProperty* prop
        = odb::dbStringProperty::find(currVia, "OR_DEFAULT");

    if (prop == nullptr) {
      continue;
    } else {
      std::cout << "[INFO] Default via: " << currVia->getConstName() << "\n";
      defaultVias[currVia->getBottomLayer()->getRoutingLevel()] = currVia;
    }
  }

  if (defaultVias.empty()) {
    std::cout << "[WARNING]No OR_DEFAULT vias defined\n";
    for (int i = 1; i <= maxRoutingLayer; i++) {
      for (odb::dbTechVia* currVia : vias) {
        if (currVia->getBottomLayer()->getRoutingLevel() == i) {
          defaultVias[i] = currVia;
          break;
        }
      }
    }
  }

  return defaultVias;
}

RegionAdjustment::RegionAdjustment(int minX, int minY, 
                                   int maxX, int maxY,
                                   int l, float adjst) {
  region = odb::Rect(minX, minY, maxX, maxY);
  layer = l;
  adjustment = adjst;
}

const char *
getNetName(odb::dbNet* db_net)
{
  return db_net->getConstName();
}

// Useful for debugging.
void print(GRoute &route)
{
  for (GSegment &segment : route) {
    printf("%6d %6d %2d -> %6d %6d %2d\n",
	   segment.initX,
	   segment.initY,
	   segment.initLayer,
	   segment.finalX,
	   segment.finalY,
	   segment.finalLayer);
  }
}

}  // namespace FastRoute<|MERGE_RESOLUTION|>--- conflicted
+++ resolved
@@ -623,11 +623,7 @@
   int minDegree = std::numeric_limits<int>::max();
   int maxDegree = std::numeric_limits<int>::min();
 
-<<<<<<< HEAD
-  for (Net& net : *nets) {
-=======
   for (const Net& net : *_nets) {
->>>>>>> a98ab8c0
     if (net.getNumPins() > 1
         && net.getNumPins() < std::numeric_limits<short>::max()) {
       validNets++;
