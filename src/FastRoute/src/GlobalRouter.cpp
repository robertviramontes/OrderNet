/////////////////////////////////////////////////////////////////////////////
//
// BSD 3-Clause License
//
// Copyright (c) 2019, University of California, San Diego.
// All rights reserved.
//
// Redistribution and use in source and binary forms, with or without
// modification, are permitted provided that the following conditions are met:
//
// * Redistributions of source code must retain the above copyright notice, this
//   list of conditions and the following disclaimer.
//
// * Redistributions in binary form must reproduce the above copyright notice,
//   this list of conditions and the following disclaimer in the documentation
//   and/or other materials provided with the distribution.
//
// * Neither the name of the copyright holder nor the names of its
//   contributors may be used to endorse or promote products derived from
//   this software without specific prior written permission.
//
// THIS SOFTWARE IS PROVIDED BY THE COPYRIGHT HOLDERS AND CONTRIBUTORS "AS IS"
// AND ANY EXPRESS OR IMPLIED WARRANTIES, INCLUDING, BUT NOT LIMITED TO, THE
// IMPLIED WARRANTIES OF MERCHANTABILITY AND FITNESS FOR A PARTICULAR PURPOSE
// ARE DISCLAIMED. IN NO EVENT SHALL THE COPYRIGHT HOLDER OR CONTRIBUTORS BE
// LIABLE FOR ANY DIRECT, INDIRECT, INCIDENTAL, SPECIAL, EXEMPLARY, OR
// CONSEQUENTIAL DAMAGES (INCLUDING, BUT NOT LIMITED TO, PROCUREMENT OF
// SUBSTITUTE GOODS OR SERVICES; LOSS OF USE, DATA, OR PROFITS; OR BUSINESS
// INTERRUPTION) HOWEVER CAUSED AND ON ANY THEORY OF LIABILITY, WHETHER IN
// CONTRACT, STRICT LIABILITY, OR TORT (INCLUDING NEGLIGENCE OR OTHERWISE)
// ARISING IN ANY WAY OUT OF THE USE OF THIS SOFTWARE, EVEN IF ADVISED OF THE
// POSSIBILITY OF SUCH DAMAGE.
//
///////////////////////////////////////////////////////////////////////////////

#include "fastroute/GlobalRouter.h"

#include <algorithm>
#include <cmath>
#include <cstring>
#include <fstream>
#include <iostream>
#include <istream>
#include <set>
#include <string>
#include <utility>
#include <vector>

#include "AntennaRepair.h"
#include "FastRoute.h"
#include "Grid.h"
#include "RcTreeBuilder.h"
#include "RoutingLayer.h"
#include "RoutingTracks.h"
#include "db_sta/dbNetwork.hh"
#include "db_sta/dbSta.hh"
#include "opendb/db.h"
#include "opendb/dbShape.h"
#include "opendb/wOrder.h"
#include "utility/Logger.h"
#include "openroad/OpenRoad.hh"
#include "gui/gui.h"
#include "sta/Clock.hh"
#include "sta/Parasitics.hh"
#include "sta/Set.hh"

namespace grt {

using utl::GRT;

void GlobalRouter::init(ord::OpenRoad* openroad)
{
  _openroad = openroad;
  _logger = openroad->getLogger();
  // Broken gui api missing openroad accessor.
  _gui = gui::Gui::get();
  init();
}

void GlobalRouter::init()
{
  makeComponents();
  // Initialize variables
  _adjustment = 0.0;
  _minRoutingLayer = 1;
  _maxRoutingLayer = -1;
  _unidirectionalRoute = 0;
  _fixLayer = 0;
  _overflowIterations = 50;
  _pdRevForHighFanout = -1;
  _allowOverflow = false;
  _seed = 0;
  _reportCongest = false;

  // Clock net routing variables
  _pdRev = 0;
  _alpha = 0;
  _verbose = 0;
}

void GlobalRouter::makeComponents()
{
  // Allocate memory for objects
  _allRoutingTracks = new std::vector<RoutingTracks>;
  _db = _openroad->getDb();
  _fastRoute = new FastRouteCore(_logger);
  _grid = new Grid;
  _gridOrigin = new odb::Point(0, 0);
  _nets = new std::vector<Net>;
  _sta = _openroad->getSta();
  _routingLayers = new std::vector<RoutingLayer>;
}

void GlobalRouter::deleteComponents()
{
  delete _allRoutingTracks;
  delete _fastRoute;
  delete _grid;
  delete _gridOrigin;
  delete _nets;
  delete _routingLayers;
}

void GlobalRouter::clear()
{
  _routes.clear();
  _nets->clear();
  clearFlow();
}

void GlobalRouter::clearFlow()
{
  _grid->clear();
  _fastRoute->clear();
  _allRoutingTracks->clear();
  _routingLayers->clear();
  _vCapacities.clear();
  _hCapacities.clear();
}

GlobalRouter::~GlobalRouter()
{
  deleteComponents();
}

void GlobalRouter::startFastRoute()
{
  initAdjustments();
  initPitches();
  if (_unidirectionalRoute) {
    _fixLayer = 1;
    if (_minRoutingLayer < 2)
      _minRoutingLayer = 2;
  } else {
    _fixLayer = 0;
  }

  if (_maxRoutingLayer == -1) {
    _maxRoutingLayer = computeMaxRoutingLayer();
  }

  if (_maxRoutingLayer < _selectedMetal) {
    setSelectedMetal(_maxRoutingLayer);
  }

  if (_pdRevForHighFanout != -1) {
    _fastRoute->setAlpha(_alpha);
  }

  _fastRoute->setVerbose(_verbose);
  _fastRoute->setOverflowIterations(_overflowIterations);
  _fastRoute->setPDRevForHighFanout(_pdRevForHighFanout);
  _fastRoute->setAllowOverflow(_allowOverflow);

  _logger->report("Min routing layer: {}", _minRoutingLayer);
  _logger->report("Max routing layer: {}", _maxRoutingLayer);
  _logger->report("Global adjustment: {}%", int(_adjustment * 100));
  _logger->report("Unidirectional routing: {}", _unidirectionalRoute);
  _logger->report("Grid origin: ({}, {})", _gridOrigin->x(), _gridOrigin->y());
  for (int l = 1; l <= _maxRoutingLayer; l++) {
    if (_layerPitches[l] != 0) {
      _logger->report("Layer {} pitch: {}", l, _layerPitches[l]);
    }
  }

  initCoreGrid();
  initRoutingLayers();
  initRoutingTracks();
  setCapacities();
  setSpacingsAndMinWidths();
  initNetlist();
}

void GlobalRouter::applyAdjustments()
{
  computeGridAdjustments();
  computeTrackAdjustments();
  computeObstructionsAdjustments();
  computeUserGlobalAdjustments();
  computeUserLayerAdjustments();

  for (RegionAdjustment regionAdjst : _regionAdjustments) {
    _logger->report("Adjusting region on layer {}", regionAdjst.getLayer());
    computeRegionAdjustments(regionAdjst.getRegion(),
                             regionAdjst.getLayer(),
                             regionAdjst.getAdjustment());
  }

  restorePreviousCapacities(_minLayerForClock, _maxLayerForClock);

  _fastRoute->initAuxVar();
}

void GlobalRouter::runFastRoute(bool onlySignal)
{
  startFastRoute();
  NetType type = onlySignal ? NetType::Signal : NetType::All;
  std::vector<Net*> nets;
  getNetsByType(type, nets);
  initializeNets(nets);
  applyAdjustments();
  // Store results in a temporary map, allowing to keep any previous
  // routing result (e.g., after routeClockNets)
  NetRouteMap result = findRouting(nets);

  _routes.insert(result.begin(), result.end());

  computeWirelength();

  if (_reportCongest) {
    _fastRoute->writeCongestionReport2D(_congestFile + "2D.log");
    _fastRoute->writeCongestionReport3D(_congestFile + "3D.log");
  }
}

void GlobalRouter::repairAntennas(sta::LibertyPort* diodePort)
{
  _logger->report("Repairing antennas...");

  AntennaRepair* antennaRepair = new AntennaRepair(
      this, _openroad->getAntennaChecker(), _openroad->getOpendp(), _db, _logger);

  // Copy first route result and make changes in this new vector
  NetRouteMap originalRoute(_routes);

  getPreviousCapacities(_minRoutingLayer, _maxRoutingLayer);
  addLocalConnections(originalRoute);

  odb::dbMTerm* diodeMTerm = _sta->getDbNetwork()->staToDb(diodePort);
  if (diodeMTerm == nullptr) {
    _logger->error(GRT, 69, "conversion from liberty port to dbMTerm fail.");
  }

  int violationsCnt = antennaRepair->checkAntennaViolations(
      originalRoute, _maxRoutingLayer, diodeMTerm);

  if (violationsCnt > 0) {
    clearFlow();
    antennaRepair->fixAntennas(diodeMTerm);
    antennaRepair->legalizePlacedCells();

    _logger->info(GRT, 15, "{} diodes inserted.", antennaRepair->getDiodesCount());

    startFastRoute();
    updateDirtyNets();
    std::vector<Net*> antennaNets;
    getNetsByType(NetType::Antenna, antennaNets);
    initializeNets(antennaNets);
    applyAdjustments();
    _fastRoute->setVerbose(0);
    _logger->info(GRT, 9, "#Nets to reroute: {}.", antennaNets.size());

    restorePreviousCapacities(_minRoutingLayer, _maxRoutingLayer);
    removeDirtyNetsUsage();

    NetRouteMap newRoute = findRouting(antennaNets);
    mergeResults(newRoute);
  }
}

void GlobalRouter::addDirtyNet(odb::dbNet* net)
{
  _dirtyNets.insert(net);
}

void GlobalRouter::routeClockNets()
{
  startFastRoute();
  std::vector<Net*> clockNets;
  getNetsByType(NetType::Clock, clockNets);
  initializeNets(clockNets);
  applyAdjustments();
  _logger->report("Routing clock nets...");
  _routes = findRouting(clockNets);

  _minLayerForClock = _minRoutingLayer;
  _maxLayerForClock = _maxRoutingLayer;

  getPreviousCapacities(_minLayerForClock, _maxLayerForClock);
  clearFlow();
  _logger->info(GRT, 10, "#Routed clock nets: {}", _routes.size());
}

NetRouteMap GlobalRouter::findRouting(std::vector<Net*>& nets)
{
  NetRouteMap routes = _fastRoute->run();
  addRemainingGuides(routes, nets);
  connectPadPins(routes);
  for (auto& net_route : routes) {
    std::vector<Pin>& pins = _db_net_map[net_route.first]->getPins();
    GRoute& route = net_route.second;
    mergeSegments(pins, route);
  }

  return routes;
}

void GlobalRouter::estimateRC()
{
  // Remove any existing parasitics.
  sta::dbSta* dbSta = _openroad->getSta();
  dbSta->deleteParasitics();

  RcTreeBuilder builder(_openroad, this);
  for (auto& net_route : _routes) {
    odb::dbNet* db_net = net_route.first;
    GRoute& route = net_route.second;
    if (!route.empty()) {
      Net* net = getNet(db_net);
      builder.estimateParasitcs(db_net, net->getPins(), route);
    }
  }
}

void GlobalRouter::initCoreGrid()
{
  initGrid(_maxRoutingLayer);

  computeCapacities(_maxRoutingLayer, _layerPitches);
  computeSpacingsAndMinWidth(_maxRoutingLayer);
  initObstructions();

  _fastRoute->setLowerLeft(_grid->getLowerLeftX(), _grid->getLowerLeftY());
  _fastRoute->setTileSize(_grid->getTileWidth(), _grid->getTileHeight());
  _fastRoute->setGridsAndLayers(
      _grid->getXGrids(), _grid->getYGrids(), _grid->getNumLayers());
}

void GlobalRouter::initRoutingLayers()
{
  initRoutingLayers(*_routingLayers);

  RoutingLayer routingLayer = getRoutingLayerByIndex(1);
  _fastRoute->setLayerOrientation(routingLayer.getPreferredDirection());
}

void GlobalRouter::initRoutingTracks()
{
  initRoutingTracks(*_allRoutingTracks, _maxRoutingLayer, _layerPitches);
}

void GlobalRouter::setCapacities()
{
  for (int l = 1; l <= _grid->getNumLayers(); l++) {
    if (l < _minRoutingLayer || l > _maxRoutingLayer) {
      _fastRoute->addHCapacity(0, l);
      _fastRoute->addVCapacity(0, l);

      _hCapacities.push_back(0);
      _vCapacities.push_back(0);
    } else {
      _fastRoute->addHCapacity(_grid->getHorizontalEdgesCapacities()[l - 1], l);
      _fastRoute->addVCapacity(_grid->getVerticalEdgesCapacities()[l - 1], l);

      _hCapacities.push_back(_grid->getHorizontalEdgesCapacities()[l - 1]);
      _vCapacities.push_back(_grid->getVerticalEdgesCapacities()[l - 1]);
    }
  }

  for (int l = 1; l <= _grid->getNumLayers(); l++) {
    int newCapH = _grid->getHorizontalEdgesCapacities()[l - 1] * 100;
    _grid->updateHorizontalEdgesCapacities(l - 1, newCapH);

    int newCapV = _grid->getVerticalEdgesCapacities()[l - 1] * 100;
    _grid->updateVerticalEdgesCapacities(l - 1, newCapV);
  }
}

void GlobalRouter::getPreviousCapacities(int previousMinLayer,
                                         int previousMaxLayer)
{
  int oldCap;
  int xGrids = _grid->getXGrids();
  int yGrids = _grid->getYGrids();

  oldHUsages = new int**[_grid->getNumLayers()];
  for (int l = 0; l < _grid->getNumLayers(); l++) {
    oldHUsages[l] = new int*[yGrids];
    for (int i = 0; i < yGrids; i++) {
      oldHUsages[l][i] = new int[xGrids];
    }
  }

  oldVUsages = new int**[_grid->getNumLayers()];
  for (int l = 0; l < _grid->getNumLayers(); l++) {
    oldVUsages[l] = new int*[xGrids];
    for (int i = 0; i < xGrids; i++) {
      oldVUsages[l][i] = new int[yGrids];
    }
  }

  int oldTotalCap = 0;
  for (int layer = previousMinLayer; layer <= previousMaxLayer; layer++) {
    for (int y = 1; y < yGrids; y++) {
      for (int x = 1; x < xGrids; x++) {
        oldCap = _fastRoute->getEdgeCurrentResource(
            x - 1, y - 1, layer, x, y - 1, layer);
        oldTotalCap += oldCap;
        oldHUsages[layer - 1][y - 1][x - 1] = oldCap;
      }
    }

    for (int x = 1; x < xGrids; x++) {
      for (int y = 1; y < yGrids; y++) {
        oldCap = _fastRoute->getEdgeCurrentResource(
            x - 1, y - 1, layer, x - 1, y, layer);
        oldTotalCap += oldCap;
        oldVUsages[layer - 1][x - 1][y - 1] = oldCap;
      }
    }
  }
}

void GlobalRouter::restorePreviousCapacities(int previousMinLayer,
                                             int previousMaxLayer)
{
  int oldCap;
  int xGrids = _grid->getXGrids();
  int yGrids = _grid->getYGrids();

  int newTotalCap = 0;
  for (int layer = previousMinLayer; layer <= previousMaxLayer; layer++) {
    for (int y = 1; y < yGrids; y++) {
      for (int x = 1; x < xGrids; x++) {
        oldCap = oldHUsages[layer - 1][y - 1][x - 1];
        newTotalCap += oldCap;
        _fastRoute->addAdjustment(
            x - 1, y - 1, layer, x, y - 1, layer, oldCap, true);
      }
    }

    for (int x = 1; x < xGrids; x++) {
      for (int y = 1; y < yGrids; y++) {
        oldCap = oldVUsages[layer - 1][x - 1][y - 1];
        newTotalCap += oldCap;
        _fastRoute->addAdjustment(
            x - 1, y - 1, layer, x - 1, y, layer, oldCap, true);
      }
    }
  }
}

void GlobalRouter::removeDirtyNetsUsage()
{
  for (odb::dbNet* db_net : _dirtyNets) {
    GRoute& netRoute = _routes[db_net];
    int segsCnt = 0;
    for (GSegment& segment : netRoute) {
      if (!(segment.initLayer != segment.finalLayer
            || (segment.initX == segment.finalX
                && segment.initY == segment.finalY))) {
        odb::Point initOnGrid = _grid->getPositionOnGrid(
            odb::Point(segment.initX, segment.initY));
        odb::Point finalOnGrid = _grid->getPositionOnGrid(
            odb::Point(segment.finalX, segment.finalY));

        if (initOnGrid.y() == finalOnGrid.y()) {
          int minX = (initOnGrid.x() <= finalOnGrid.x()) ? initOnGrid.x()
                                                         : finalOnGrid.x();
          int maxX = (initOnGrid.x() > finalOnGrid.x()) ? initOnGrid.x()
                                                        : finalOnGrid.x();

          minX = (minX - (_grid->getTileWidth() / 2)) / _grid->getTileWidth();
          maxX = (maxX - (_grid->getTileWidth() / 2)) / _grid->getTileWidth();
          int y = (initOnGrid.y() - (_grid->getTileHeight() / 2))
                  / _grid->getTileHeight();

          for (int x = minX; x < maxX; x++) {
            int newCap
                = _fastRoute->getEdgeCurrentResource(
                      x, y, segment.initLayer, x + 1, y, segment.initLayer)
                  + 1;
            _fastRoute->addAdjustment(x,
                                      y,
                                      segment.initLayer,
                                      x + 1,
                                      y,
                                      segment.initLayer,
                                      newCap,
                                      false);
          }
        } else if (initOnGrid.x() == finalOnGrid.x()) {
          int minY = (initOnGrid.y() <= finalOnGrid.y()) ? initOnGrid.y()
                                                         : finalOnGrid.y();
          int maxY = (initOnGrid.y() > finalOnGrid.y()) ? initOnGrid.y()
                                                        : finalOnGrid.y();

          minY = (minY - (_grid->getTileHeight() / 2)) / _grid->getTileHeight();
          maxY = (maxY - (_grid->getTileHeight() / 2)) / _grid->getTileHeight();
          int x = (initOnGrid.x() - (_grid->getTileWidth() / 2))
                  / _grid->getTileWidth();

          for (int y = minY; y < maxY; y++) {
            int newCap
                = _fastRoute->getEdgeCurrentResource(
                      x, y, segment.initLayer, x, y + 1, segment.initLayer)
                  + 1;
            _fastRoute->addAdjustment(x,
                                      y,
                                      segment.initLayer,
                                      x,
                                      y + 1,
                                      segment.initLayer,
                                      newCap,
                                      false);
          }
        } else {
          _logger->error(GRT, 70, "Invalid segment for net {}.", db_net->getConstName());
        }
      }
    }
  }
}

void GlobalRouter::updateDirtyNets()
{
  for (odb::dbNet* db_net : _dirtyNets) {
    Net* net = _db_net_map[db_net];
    net->destroyPins();
    makeItermPins(net, db_net, _grid->getGridArea());
    makeBtermPins(net, db_net, _grid->getGridArea());
    findPins(net);
  }
}

void GlobalRouter::setSpacingsAndMinWidths()
{
  for (int l = 1; l <= _grid->getNumLayers(); l++) {
    _fastRoute->addMinSpacing(_grid->getSpacings()[l - 1], l);
    _fastRoute->addMinWidth(_grid->getMinWidths()[l - 1], l);
    _fastRoute->addViaSpacing(1, l);
  }
}

void GlobalRouter::findPins(Net* net)
{
  for (Pin& pin : net->getPins()) {
    odb::Point pinPosition;
    int topLayer = pin.getTopLayer();
    RoutingLayer layer = getRoutingLayerByIndex(topLayer);

    std::vector<odb::Rect> pinBoxes = pin.getBoxes().at(topLayer);
    std::vector<odb::Point> pinPositionsOnGrid;
    odb::Point posOnGrid;

    for (odb::Rect pinBox : pinBoxes) {
      posOnGrid = _grid->getPositionOnGrid(getRectMiddle(pinBox));
      pinPositionsOnGrid.push_back(posOnGrid);
    }

    int votes = -1;

    for (odb::Point pos : pinPositionsOnGrid) {
      int equals = std::count(
          pinPositionsOnGrid.begin(), pinPositionsOnGrid.end(), pos);
      if (equals > votes) {
        pinPosition = pos;
        votes = equals;
      }
    }

    if (pinOverlapsWithSingleTrack(pin, posOnGrid)) {
      posOnGrid = _grid->getPositionOnGrid(posOnGrid);
      if (!(posOnGrid == pinPosition)
          && ((layer.getPreferredDirection() == RoutingLayer::HORIZONTAL
               && posOnGrid.y() != pinPosition.y())
              || (layer.getPreferredDirection() == RoutingLayer::VERTICAL
                  && posOnGrid.x() != pinPosition.x()))) {
        pinPosition = posOnGrid;
      }
    }

    pin.setOnGridPosition(pinPosition);
  }
}

void GlobalRouter::findPins(Net* net, std::vector<RoutePt>& pinsOnGrid)
{
  findPins(net);

  for (Pin& pin : net->getPins()) {
    odb::Point pinPosition = pin.getOnGridPosition();
    int topLayer = pin.getTopLayer();
    RoutingLayer layer = getRoutingLayerByIndex(topLayer);
    // If pin is connected to PAD, create a "fake" location in routing
    // grid to avoid PAD obstructions
    if ((pin.isConnectedToPad() || pin.isPort()) && !net->isLocal()) {
      GSegment pinConnection = createFakePin(pin, pinPosition, layer);
      _padPinsConnections[net->getDbNet()].push_back(pinConnection);
    }

    int pinX = (int) ((pinPosition.x() - _grid->getLowerLeftX())
                      / _grid->getTileWidth());
    int pinY = (int) ((pinPosition.y() - _grid->getLowerLeftY())
                      / _grid->getTileHeight());

    if (!(pinX < 0 || pinX >= _grid->getXGrids() || pinY < -1
          || pinY >= _grid->getYGrids() || topLayer > _grid->getNumLayers()
          || topLayer <= 0)) {
      bool invalid = false;
      for (RoutePt& pinPos : pinsOnGrid) {
        if (pinX == pinPos.x() && pinY == pinPos.y()
            && topLayer == pinPos.layer()) {
          invalid = true;
          break;
        }
      }

      if (!invalid) {
        pinsOnGrid.push_back(RoutePt(pinX, pinY, topLayer));
      }
    }
  }
}

void GlobalRouter::initializeNets(std::vector<Net*>& nets)
{
  checkPinPlacement();
  _padPinsConnections.clear();

  int validNets = 0;

  int minDegree = std::numeric_limits<int>::max();
  int maxDegree = std::numeric_limits<int>::min();

  for (const Net& net : *_nets) {
    if (net.getNumPins() > 1) {
      validNets++;
    }
  }

  _fastRoute->setNumberNets(validNets);
  _fastRoute->setMaxNetDegree(getMaxNetDegree());

  for (Net* net : nets) {
    int pin_count = net->getNumPins();
    if (pin_count > 1) {
      if (pin_count < minDegree) {
        minDegree = pin_count;
      }

      if (pin_count > maxDegree) {
        maxDegree = pin_count;
      }

      std::vector<RoutePt> pinsOnGrid;
      findPins(net, pinsOnGrid);

      if (pinsOnGrid.size() > 1) {
        float netAlpha = _alpha;
        if (_netsAlpha.find(net->getName()) != _netsAlpha.end()) {
          netAlpha = _netsAlpha[net->getName()];
        }
        bool isClock = (net->getSignalType() == odb::dbSigType::CLOCK);

        int netID = _fastRoute->addNet(net->getDbNet(),
                                       pinsOnGrid.size(),
                                       pinsOnGrid.size(),
                                       netAlpha,
                                       isClock);
        for (RoutePt& pinPos : pinsOnGrid) {
          _fastRoute->addPin(netID, pinPos.x(), pinPos.y(), pinPos.layer());
        }
      }
    }
  }

  _logger->info(GRT, 1, "Minimum degree: {}", minDegree);
  _logger->info(GRT, 2, "Maximum degree: {}", maxDegree);

  _fastRoute->initEdges();
}

void GlobalRouter::computeGridAdjustments()
{
  odb::Point upperDieBounds
      = odb::Point(_grid->getUpperRightX(), _grid->getUpperRightY());
  int hSpace;
  int vSpace;

  int xGrids = _grid->getXGrids();
  int yGrids = _grid->getYGrids();

  odb::Point upperGridBounds = odb::Point(xGrids * _grid->getTileWidth(),
                                          yGrids * _grid->getTileHeight());
  int xExtra = upperDieBounds.x() - upperGridBounds.x();
  int yExtra = upperDieBounds.y() - upperGridBounds.y();

  for (int layer = 1; layer <= _grid->getNumLayers(); layer++) {
    hSpace = 0;
    vSpace = 0;
    RoutingLayer routingLayer = getRoutingLayerByIndex(layer);

    if (layer < _minRoutingLayer
        || (layer > _maxRoutingLayer && _maxRoutingLayer > 0))
      continue;

    int newVCapacity = 0;
    int newHCapacity = 0;

    if (routingLayer.getPreferredDirection() == RoutingLayer::HORIZONTAL) {
      hSpace = _grid->getMinWidths()[layer - 1];
      newHCapacity = std::floor((_grid->getTileHeight() + yExtra) / hSpace);
    } else if (routingLayer.getPreferredDirection() == RoutingLayer::VERTICAL) {
      vSpace = _grid->getMinWidths()[layer - 1];
      newVCapacity = std::floor((_grid->getTileWidth() + xExtra) / vSpace);
    } else {
      _logger->error(GRT, 71, "Layer spacing not found.");
    }

    int numAdjustments = yGrids - 1 + xGrids - 1;
    _fastRoute->setNumAdjustments(numAdjustments);

    if (!_grid->isPerfectRegularX()) {
      for (int i = 1; i < yGrids; i++) {
        _fastRoute->addAdjustment(xGrids - 1,
                                  i - 1,
                                  layer,
                                  xGrids - 1,
                                  i,
                                  layer,
                                  newVCapacity,
                                  false);
      }
    }
    if (!_grid->isPerfectRegularY()) {
      for (int i = 1; i < xGrids; i++) {
        _fastRoute->addAdjustment(i - 1,
                                  yGrids - 1,
                                  layer,
                                  i,
                                  yGrids - 1,
                                  layer,
                                  newHCapacity,
                                  false);
      }
    }
  }
}

void GlobalRouter::computeTrackAdjustments()
{
  odb::Point upperDieBounds
      = odb::Point(_grid->getUpperRightX(), _grid->getUpperRightY());
  for (RoutingLayer layer : *_routingLayers) {
    int trackLocation;
    int numInitAdjustments = 0;
    int numFinalAdjustments = 0;
    int trackSpace;
    int numTracks = 0;

    if (layer.getIndex() < _minRoutingLayer
        || (layer.getIndex() > _maxRoutingLayer && _maxRoutingLayer > 0))
      continue;

    if (layer.getPreferredDirection() == RoutingLayer::HORIZONTAL) {
      RoutingTracks routingTracks = getRoutingTracksByIndex(layer.getIndex());
      trackLocation = routingTracks.getLocation();
      trackSpace = std::max(routingTracks.getTrackPitch(),
                            routingTracks.getLine2ViaPitch());
      numTracks = routingTracks.getNumTracks();

      if (numTracks > 0) {
        int finalTrackLocation = trackLocation + (trackSpace * (numTracks - 1));
        int remainingFinalSpace = upperDieBounds.y() - finalTrackLocation;
        int extraSpace = upperDieBounds.y()
                         - (_grid->getTileHeight() * _grid->getYGrids());
        if (_grid->isPerfectRegularY()) {
          numFinalAdjustments
              = std::ceil((float) remainingFinalSpace / _grid->getTileHeight());
        } else {
          if (remainingFinalSpace != 0) {
            int finalSpace = remainingFinalSpace - extraSpace;
            if (finalSpace <= 0)
              numFinalAdjustments = 1;
            else
              numFinalAdjustments
                  = std::ceil((float) finalSpace / _grid->getTileHeight());
          } else
            numFinalAdjustments = 0;
        }

        numFinalAdjustments *= _grid->getXGrids();
        numInitAdjustments
            = std::ceil((float) trackLocation / _grid->getTileHeight());
        numInitAdjustments *= _grid->getXGrids();
        _fastRoute->setNumAdjustments(numInitAdjustments + numFinalAdjustments);

        int y = 0;
        while (trackLocation >= _grid->getTileHeight()) {
          for (int x = 1; x < _grid->getXGrids(); x++) {
            _fastRoute->addAdjustment(
                x - 1, y, layer.getIndex(), x, y, layer.getIndex(), 0);
          }
          y++;
          trackLocation -= _grid->getTileHeight();
        }
        if (trackLocation > 0) {
          int remainingTile = _grid->getTileHeight() - trackLocation;
          int newCapacity = std::floor((float) remainingTile / trackSpace);
          for (int x = 1; x < _grid->getXGrids(); x++) {
            _fastRoute->addAdjustment(x - 1,
                                      y,
                                      layer.getIndex(),
                                      x,
                                      y,
                                      layer.getIndex(),
                                      newCapacity);
          }
        }

        y = _grid->getYGrids() - 1;
        while (remainingFinalSpace >= _grid->getTileHeight() + extraSpace) {
          for (int x = 1; x < _grid->getXGrids(); x++) {
            _fastRoute->addAdjustment(
                x - 1, y, layer.getIndex(), x, y, layer.getIndex(), 0);
          }
          y--;
          remainingFinalSpace -= (_grid->getTileHeight() + extraSpace);
          extraSpace = 0;
        }
        if (remainingFinalSpace > 0) {
          int remainingTile
              = (_grid->getTileHeight() + extraSpace) - remainingFinalSpace;
          int newCapacity = std::floor((float) remainingTile / trackSpace);
          for (int x = 1; x < _grid->getXGrids(); x++) {
            _fastRoute->addAdjustment(x - 1,
                                      y,
                                      layer.getIndex(),
                                      x,
                                      y,
                                      layer.getIndex(),
                                      newCapacity);
          }
        }
      }
    } else {
      RoutingTracks routingTracks = getRoutingTracksByIndex(layer.getIndex());
      trackLocation = routingTracks.getLocation();
      trackSpace = std::max(routingTracks.getTrackPitch(),
                            routingTracks.getLine2ViaPitch());
      numTracks = routingTracks.getNumTracks();

      if (numTracks > 0) {
        int finalTrackLocation = trackLocation + (trackSpace * (numTracks - 1));
        int remainingFinalSpace = upperDieBounds.x() - finalTrackLocation;
        int extraSpace
            = upperDieBounds.x() - (_grid->getTileWidth() * _grid->getXGrids());
        if (_grid->isPerfectRegularX()) {
          numFinalAdjustments
              = std::ceil((float) remainingFinalSpace / _grid->getTileWidth());
        } else {
          if (remainingFinalSpace != 0) {
            int finalSpace = remainingFinalSpace - extraSpace;
            if (finalSpace <= 0)
              numFinalAdjustments = 1;
            else
              numFinalAdjustments
                  = std::ceil((float) finalSpace / _grid->getTileWidth());
          } else
            numFinalAdjustments = 0;
        }

        numFinalAdjustments *= _grid->getYGrids();
        numInitAdjustments
            = std::ceil((float) trackLocation / _grid->getTileWidth());
        numInitAdjustments *= _grid->getYGrids();
        _fastRoute->setNumAdjustments(numInitAdjustments + numFinalAdjustments);

        int x = 0;
        while (trackLocation >= _grid->getTileWidth()) {
          for (int y = 1; y < _grid->getYGrids(); y++) {
            _fastRoute->addAdjustment(
                x, y - 1, layer.getIndex(), x, y, layer.getIndex(), 0);
          }
          x++;
          trackLocation -= _grid->getTileWidth();
        }
        if (trackLocation > 0) {
          int remainingTile = _grid->getTileWidth() - trackLocation;
          int newCapacity = std::floor((float) remainingTile / trackSpace);
          for (int y = 1; y < _grid->getYGrids(); y++) {
            _fastRoute->addAdjustment(x,
                                      y - 1,
                                      layer.getIndex(),
                                      x,
                                      y,
                                      layer.getIndex(),
                                      newCapacity);
          }
        }

        x = _grid->getXGrids() - 1;
        while (remainingFinalSpace >= _grid->getTileWidth() + extraSpace) {
          for (int y = 1; y < _grid->getYGrids(); y++) {
            _fastRoute->addAdjustment(
                x, y - 1, layer.getIndex(), x, y, layer.getIndex(), 0);
          }
          x--;
          remainingFinalSpace -= (_grid->getTileWidth() + extraSpace);
          extraSpace = 0;
        }
        if (remainingFinalSpace > 0) {
          int remainingTile
              = (_grid->getTileWidth() + extraSpace) - remainingFinalSpace;
          int newCapacity = std::floor((float) remainingTile / trackSpace);
          for (int y = 1; y < _grid->getYGrids(); y++) {
            _fastRoute->addAdjustment(x,
                                      y - 1,
                                      layer.getIndex(),
                                      x,
                                      y,
                                      layer.getIndex(),
                                      newCapacity);
          }
        }
      }
    }
  }
}

void GlobalRouter::computeUserGlobalAdjustments()
{
  if (_adjustment == 0.0)
    return;

  for (int l = _minRoutingLayer; l <= _maxRoutingLayer; l++) {
    if (_adjustments[l] == 0) {
      _adjustments[l] = _adjustment;
    }
  }
}

void GlobalRouter::computeUserLayerAdjustments()
{
  int xGrids = _grid->getXGrids();
  int yGrids = _grid->getYGrids();

  for (int layer = 1; layer <= _maxRoutingLayer; layer++) {
    float adjustment = _adjustments[layer];
    if (adjustment != 0) {
      _logger->info(GRT, 13+_maxRoutingLayer+layer, "Reducing resources of layer {} by {}%.", layer, int(adjustment * 100));
      if (_hCapacities[layer - 1] != 0) {
        int newCap = _grid->getHorizontalEdgesCapacities()[layer - 1]
                     * (1 - adjustment);
        _grid->updateHorizontalEdgesCapacities(layer - 1, newCap);

        for (int y = 1; y < yGrids; y++) {
          for (int x = 1; x < xGrids; x++) {
            int edgeCap = _fastRoute->getEdgeCapacity(
                x - 1, y - 1, layer, x, y - 1, layer);
            int newHCapacity = std::floor((float) edgeCap * (1 - adjustment));
            _fastRoute->addAdjustment(
                x - 1, y - 1, layer, x, y - 1, layer, newHCapacity);
          }
        }
      }

      if (_vCapacities[layer - 1] != 0) {
        int newCap
            = _grid->getVerticalEdgesCapacities()[layer - 1] * (1 - adjustment);
        _grid->updateVerticalEdgesCapacities(layer - 1, newCap);

        for (int x = 1; x < xGrids; x++) {
          for (int y = 1; y < yGrids; y++) {
            int edgeCap = _fastRoute->getEdgeCapacity(
                x - 1, y - 1, layer, x - 1, y, layer);
            int newVCapacity = std::floor((float) edgeCap * (1 - adjustment));
            _fastRoute->addAdjustment(
                x - 1, y - 1, layer, x - 1, y, layer, newVCapacity);
          }
        }
      }
    }
  }
}

void GlobalRouter::computeRegionAdjustments(const odb::Rect& region,
                                            int layer,
                                            float reductionPercentage)
{
  odb::Rect firstTileBox;
  odb::Rect lastTileBox;
  std::pair<Grid::TILE, Grid::TILE> tilesToAdjust;

  odb::Rect dieBox = _grid->getGridArea();

  if ((dieBox.xMin() > region.ll().x() && dieBox.yMin() > region.ll().y())
      || (dieBox.xMax() < region.ur().x() && dieBox.yMax() < region.ur().y())) {
    _logger->error(GRT, 72, "Informed region is outside die area.");
  }

  RoutingLayer routingLayer = getRoutingLayerByIndex(layer);
  bool direction = routingLayer.getPreferredDirection();

  tilesToAdjust = _grid->getBlockedTiles(region, firstTileBox, lastTileBox);
  Grid::TILE& firstTile = tilesToAdjust.first;
  Grid::TILE& lastTile = tilesToAdjust.second;

  RoutingTracks routingTracks = getRoutingTracksByIndex(layer);
  int trackSpace = std::max(routingTracks.getTrackPitch(),
                            routingTracks.getLine2ViaPitch());

  int firstTileReduce = _grid->computeTileReduce(
      region, firstTileBox, trackSpace, true, direction);

  int lastTileReduce = _grid->computeTileReduce(
      region, lastTileBox, trackSpace, false, direction);

  // If preferred direction is horizontal, only first and the last line will
  // have specific adjustments
  if (direction == RoutingLayer::HORIZONTAL) {
    // Setting capacities of edges completely contains the adjust region
    // according the percentage of reduction
    for (int x = firstTile._x; x < lastTile._x; x++) {
      for (int y = firstTile._y; y <= lastTile._y; y++) {
        int edgeCap = _fastRoute->getEdgeCapacity(x, y, layer, x + 1, y, layer);

        if (y == firstTile._y) {
          edgeCap -= firstTileReduce;
          if (edgeCap < 0)
            edgeCap = 0;
          _fastRoute->addAdjustment(x, y, layer, x + 1, y, layer, edgeCap);
        } else if (y == lastTile._y) {
          edgeCap -= lastTileReduce;
          if (edgeCap < 0)
            edgeCap = 0;
          _fastRoute->addAdjustment(x, y, layer, x + 1, y, layer, edgeCap);
        } else {
          edgeCap -= edgeCap * reductionPercentage;
          _fastRoute->addAdjustment(x, y, layer, x + 1, y, layer, 0);
        }
      }
    }
  } else {
    // If preferred direction is vertical, only first and last columns will have
    // specific adjustments
    for (int x = firstTile._x; x <= lastTile._x; x++) {
      // Setting capacities of edges completely contains the adjust region
      // according the percentage of reduction
      for (int y = firstTile._y; y < lastTile._y; y++) {
        int edgeCap = _fastRoute->getEdgeCapacity(x, y, layer, x, y + 1, layer);

        if (x == firstTile._x) {
          edgeCap -= firstTileReduce;
          if (edgeCap < 0)
            edgeCap = 0;
          _fastRoute->addAdjustment(x, y, layer, x, y + 1, layer, edgeCap);
        } else if (x == lastTile._x) {
          edgeCap -= lastTileReduce;
          if (edgeCap < 0)
            edgeCap = 0;
          _fastRoute->addAdjustment(x, y, layer, x, y + 1, layer, edgeCap);
        } else {
          edgeCap -= edgeCap * reductionPercentage;
          _fastRoute->addAdjustment(x, y, layer, x, y + 1, layer, 0);
        }
      }
    }
  }
}

void GlobalRouter::computeObstructionsAdjustments()
{
  std::map<int, std::vector<odb::Rect>> obstructions = _grid->getAllObstructions();

  for (int layer = 1; layer <= _grid->getNumLayers(); layer++) {
    std::vector<odb::Rect> layerObstructions = obstructions[layer];
    if (!layerObstructions.empty()) {
      RoutingLayer routingLayer = getRoutingLayerByIndex(layer);

      std::pair<Grid::TILE, Grid::TILE> blockedTiles;

      bool direction = routingLayer.getPreferredDirection();

      _logger->info(GRT, 17+layer, "Processing {} blockages on layer {}.", layerObstructions.size(), layer);

      int trackSpace = _grid->getMinWidths()[layer - 1];

      for (odb::Rect& obs : layerObstructions) {
        odb::Rect firstTileBox;
        odb::Rect lastTileBox;

        blockedTiles = _grid->getBlockedTiles(obs, firstTileBox, lastTileBox);

        Grid::TILE& firstTile = blockedTiles.first;
        Grid::TILE& lastTile = blockedTiles.second;

        int firstTileReduce = _grid->computeTileReduce(
            obs, firstTileBox, trackSpace, true, direction);

        int lastTileReduce = _grid->computeTileReduce(
            obs, lastTileBox, trackSpace, false, direction);

        if (direction == RoutingLayer::HORIZONTAL) {
          for (int x = firstTile._x; x < lastTile._x; x++) {
            for (int y = firstTile._y; y <= lastTile._y; y++) {
              if (y == firstTile._y) {
                int edgeCap
                    = _fastRoute->getEdgeCapacity(x, y, layer, x + 1, y, layer);
                edgeCap -= firstTileReduce;
                if (edgeCap < 0)
                  edgeCap = 0;
                _fastRoute->addAdjustment(
                    x, y, layer, x + 1, y, layer, edgeCap);
              } else if (y == lastTile._y) {
                int edgeCap
                    = _fastRoute->getEdgeCapacity(x, y, layer, x + 1, y, layer);
                edgeCap -= lastTileReduce;
                if (edgeCap < 0)
                  edgeCap = 0;
                _fastRoute->addAdjustment(
                    x, y, layer, x + 1, y, layer, edgeCap);
              } else {
                _fastRoute->addAdjustment(x, y, layer, x + 1, y, layer, 0);
              }
            }
          }
        } else {
          for (int x = firstTile._x; x <= lastTile._x; x++) {
            for (int y = firstTile._y; y < lastTile._y; y++) {
              if (x == firstTile._x) {
                int edgeCap
                    = _fastRoute->getEdgeCapacity(x, y, layer, x, y + 1, layer);
                edgeCap -= firstTileReduce;
                if (edgeCap < 0)
                  edgeCap = 0;
                _fastRoute->addAdjustment(
                    x, y, layer, x, y + 1, layer, edgeCap);
              } else if (x == lastTile._x) {
                int edgeCap
                    = _fastRoute->getEdgeCapacity(x, y, layer, x, y + 1, layer);
                edgeCap -= lastTileReduce;
                if (edgeCap < 0)
                  edgeCap = 0;
                _fastRoute->addAdjustment(
                    x, y, layer, x, y + 1, layer, edgeCap);
              } else {
                _fastRoute->addAdjustment(x, y, layer, x, y + 1, layer, 0);
              }
            }
          }
        }
      }
    }
  }
}

void GlobalRouter::setAdjustment(const float adjustment)
{
  initAdjustments();
  _adjustment = adjustment;
}

void GlobalRouter::setMinRoutingLayer(const int minLayer)
{
  _minRoutingLayer = minLayer;
}

void GlobalRouter::setMaxRoutingLayer(const int maxLayer)
{
  _maxRoutingLayer = maxLayer;
}

void GlobalRouter::setUnidirectionalRoute(const bool unidirRoute)
{
  _unidirectionalRoute = unidirRoute;
}

void GlobalRouter::setAlpha(const float alpha)
{
  _alpha = alpha;
}

void GlobalRouter::setPitchesInTile(const int pitchesInTile)
{
  _grid->setPitchesInTile(pitchesInTile);
}

void GlobalRouter::setSeed(unsigned seed)
{
  _seed = seed;
}

void GlobalRouter::addLayerAdjustment(int layer, float reductionPercentage)
{
  initAdjustments();
  if (layer > _maxRoutingLayer && _maxRoutingLayer > 0) {
    _logger->warn(GRT, 30, "Specified layer {} for adjustment is greater than max routing layer {} and will be ignored.", layer, _maxRoutingLayer);
  } else {
    _adjustments[layer] = reductionPercentage;
  }
}

void GlobalRouter::addRegionAdjustment(int minX,
                                       int minY,
                                       int maxX,
                                       int maxY,
                                       int layer,
                                       float reductionPercentage)
{
  _regionAdjustments.push_back(
      RegionAdjustment(minX, minY, maxX, maxY, layer, reductionPercentage));
}

void GlobalRouter::setLayerPitch(int layer, float pitch)
{
  initPitches();
  _layerPitches[layer] = pitch;
}

void GlobalRouter::addAlphaForNet(char* netName, float alpha)
{
  std::string name(netName);
  _netsAlpha[name] = alpha;
}

void GlobalRouter::setVerbose(const int v)
{
  _verbose = v;
}

void GlobalRouter::setOverflowIterations(int iterations)
{
  _overflowIterations = iterations;
}

void GlobalRouter::setGridOrigin(long x, long y)
{
  *_gridOrigin = odb::Point(x, y);
}

void GlobalRouter::setPDRevForHighFanout(int pdRevForHighFanout)
{
  _pdRevForHighFanout = pdRevForHighFanout;
}

void GlobalRouter::setAllowOverflow(bool allowOverflow)
{
  _allowOverflow = allowOverflow;
}

void GlobalRouter::setReportCongestion(char* congestFile)
{
  _reportCongest = true;
  _congestFile = congestFile;
}

void GlobalRouter::setMacroExtension(int macroExtension)
{
  _macroExtension = macroExtension;
}

void GlobalRouter::writeGuides(const char* fileName)
{
  std::ofstream guideFile;
  guideFile.open(fileName);
  if (!guideFile.is_open()) {
    guideFile.close();
    _logger->error(GRT, 73, "Guides file could not be opened.");
  }
  RoutingLayer phLayerF;

  int offsetX = _gridOrigin->x();
  int offsetY = _gridOrigin->y();

  _logger->info(GRT, 14, "Num routed nets: {}", _routes.size());
  int finalLayer;

  // Sort nets so guide file net order is consistent.
  std::vector<odb::dbNet*> sorted_nets;
  for (odb::dbNet* net : _block->getNets())
    sorted_nets.push_back(net);
  std::sort(sorted_nets.begin(),
            sorted_nets.end(),
            [](odb::dbNet* net1, odb::dbNet* net2) {
              return strcmp(net1->getConstName(), net2->getConstName()) < 0;
            });

  for (odb::dbNet* db_net : sorted_nets) {
    GRoute& route = _routes[db_net];
    if (!route.empty()) {
      guideFile << db_net->getConstName() << "\n";
      guideFile << "(\n";
      std::vector<odb::Rect> guideBox;
      finalLayer = -1;
      for (GSegment& segment : route) {
        if (segment.initLayer != finalLayer && finalLayer != -1) {
          mergeBox(guideBox);
          for (odb::Rect& guide : guideBox) {
            guideFile << guide.xMin() + offsetX << " " << guide.yMin() + offsetY
                      << " " << guide.xMax() + offsetX << " "
                      << guide.yMax() + offsetY << " " << phLayerF.getName()
                      << "\n";
          }
          guideBox.clear();
          finalLayer = segment.initLayer;
        }
        if (segment.initLayer == segment.finalLayer) {
          if (segment.initLayer < _minRoutingLayer
              && segment.initX != segment.finalX
              && segment.initY != segment.finalY) {
            _logger->error(GRT, 74, "Routing with guides in blocked metal for net {}.",
                  db_net->getConstName());
          }

          guideBox.push_back(globalRoutingToBox(segment));
          if (segment.finalLayer < _minRoutingLayer && !_unidirectionalRoute) {
            phLayerF = getRoutingLayerByIndex(
                (segment.finalLayer + (_minRoutingLayer - segment.finalLayer)));
          } else {
            phLayerF = getRoutingLayerByIndex(segment.finalLayer);
          }
          finalLayer = segment.finalLayer;
        } else {
          if (abs(segment.finalLayer - segment.initLayer) > 1) {
            _logger->error(GRT, 75, "Connection between non-adjacent layers in net {}.",
                  db_net->getConstName());
          } else {
            RoutingLayer phLayerI;
            if (segment.initLayer < _minRoutingLayer && !_unidirectionalRoute) {
              phLayerI = getRoutingLayerByIndex(
                  segment.initLayer + _minRoutingLayer - segment.initLayer);
            } else {
              phLayerI = getRoutingLayerByIndex(segment.initLayer);
            }
            if (segment.finalLayer < _minRoutingLayer
                && !_unidirectionalRoute) {
              phLayerF = getRoutingLayerByIndex(
                  segment.finalLayer + _minRoutingLayer - segment.finalLayer);
            } else {
              phLayerF = getRoutingLayerByIndex(segment.finalLayer);
            }
            finalLayer = segment.finalLayer;
            odb::Rect box;
            guideBox.push_back(globalRoutingToBox(segment));
            mergeBox(guideBox);
            for (odb::Rect& guide : guideBox) {
              guideFile << guide.xMin() + offsetX << " "
                        << guide.yMin() + offsetY << " "
                        << guide.xMax() + offsetX << " "
                        << guide.yMax() + offsetY << " " << phLayerI.getName()
                        << "\n";
            }
            guideBox.clear();

            guideBox.push_back(globalRoutingToBox(segment));
          }
        }
      }
      mergeBox(guideBox);
      for (odb::Rect& guide : guideBox) {
        guideFile << guide.xMin() + offsetX << " " << guide.yMin() + offsetY
                  << " " << guide.xMax() + offsetX << " "
                  << guide.yMax() + offsetY << " " << phLayerF.getName()
                  << "\n";
      }
      guideFile << ")\n";
    }
  }

  guideFile.close();
}

RoutingLayer GlobalRouter::getRoutingLayerByIndex(int index)
{
  RoutingLayer selectedRoutingLayer;

  for (RoutingLayer routingLayer : *_routingLayers) {
    if (routingLayer.getIndex() == index) {
      selectedRoutingLayer = routingLayer;
      break;
    }
  }

  return selectedRoutingLayer;
}

RoutingTracks GlobalRouter::getRoutingTracksByIndex(int layer)
{
  RoutingTracks selectedRoutingTracks;

  for (RoutingTracks routingTracks : *_allRoutingTracks) {
    if (routingTracks.getLayerIndex() == layer) {
      selectedRoutingTracks = routingTracks;
    }
  }

  return selectedRoutingTracks;
}

void GlobalRouter::addGuidesForLocalNets(odb::dbNet* db_net, GRoute& route)
{
  std::vector<Pin>& pins = _db_net_map[db_net]->getPins();
  int lastLayer = -1;
  for (uint p = 0; p < pins.size(); p++) {
    if (p > 0) {
      odb::Point pinPos0 = findFakePinPosition(pins[p - 1], db_net);
      odb::Point pinPos1 = findFakePinPosition(pins[p], db_net);
      // If the net is not local, FR core result is invalid
      if (pinPos1.x() != pinPos0.x() || pinPos1.y() != pinPos0.y()) {
        _logger->error(GRT, 76, "Net {} not properly covered.", db_net->getConstName());
      }
    }

    if (pins[p].getTopLayer() > lastLayer)
      lastLayer = pins[p].getTopLayer();
  }

  if (lastLayer == _maxRoutingLayer) {
    lastLayer--;
  }

  for (int l = _minRoutingLayer - _fixLayer; l <= lastLayer; l++) {
    odb::Point pinPos = findFakePinPosition(pins[0], db_net);
    GSegment segment
        = GSegment(pinPos.x(), pinPos.y(), l, pinPos.x(), pinPos.y(), l + 1);
    route.push_back(segment);
  }
}

void GlobalRouter::addGuidesForPinAccess(odb::dbNet* db_net, GRoute& route)
{
  std::vector<Pin>& pins = _db_net_map[db_net]->getPins();
  for (Pin& pin : pins) {
    if (pin.getTopLayer() > 1) {
      // for each pin placed at upper layers, get all segments that
      // potentially covers it
      GRoute coverSegs;

      odb::Point pinPos = findFakePinPosition(pin, db_net);

      int wireViaLayer = std::numeric_limits<int>::max();
      for (uint i = 0; i < route.size(); i++) {
        if (((pinPos.x() == route[i].initX && pinPos.y() == route[i].initY)
             || (pinPos.x() == route[i].finalX
                 && pinPos.y() == route[i].finalY))
            && (!(route[i].initX == route[i].finalX
                  && route[i].initY == route[i].finalY))) {
          coverSegs.push_back(route[i]);
          if (route[i].initLayer < wireViaLayer) {
            wireViaLayer = route[i].initLayer;
          }
        }
      }

      bool bottomLayerPin = false;
      for (Pin& pin2 : pins) {
        odb::Point pin2Pos = pin2.getOnGridPosition();
        if (pinPos.x() == pin2Pos.x() && pinPos.y() == pin2Pos.y()
            && pin.getTopLayer() > pin2.getTopLayer()) {
          bottomLayerPin = true;
        }
      }

      if (!bottomLayerPin) {
        for (uint i = 0; i < route.size(); i++) {
          if (((pinPos.x() == route[i].initX && pinPos.y() == route[i].initY)
               || (pinPos.x() == route[i].finalX
                   && pinPos.y() == route[i].finalY))
              && (route[i].initX == route[i].finalX
                  && route[i].initY == route[i].finalY
                  && (route[i].initLayer < wireViaLayer
                      || route[i].finalLayer < wireViaLayer))) {
            // remove all vias to this pin that doesn't connects two wires
            route.erase(route.begin() + i);
            i = 0;
          }
        }
      }

      int closestLayer = -1;
      int minorDiff = std::numeric_limits<int>::max();

      for (GSegment& seg : coverSegs) {
        if (seg.initLayer != seg.finalLayer) {
          _logger->error(GRT, 77, "Segment has invalid layer assignment.");
        }

        int diffLayers = std::abs(pin.getTopLayer() - seg.initLayer);
        if (diffLayers < minorDiff && seg.initLayer > closestLayer) {
          minorDiff = seg.initLayer;
          closestLayer = seg.initLayer;
        }
      }

      if (closestLayer > pin.getTopLayer()) {
        for (int l = closestLayer; l > pin.getTopLayer(); l--) {
          GSegment segment = GSegment(
              pinPos.x(), pinPos.y(), l, pinPos.x(), pinPos.y(), l - 1);
          route.push_back(segment);
        }
      } else if (closestLayer < pin.getTopLayer()) {
        for (int l = closestLayer; l < pin.getTopLayer(); l++) {
          GSegment segment = GSegment(
              pinPos.x(), pinPos.y(), l, pinPos.x(), pinPos.y(), l + 1);
          route.push_back(segment);
        }
      }
    }
  }
}

void GlobalRouter::addRemainingGuides(NetRouteMap& routes,
                                      std::vector<Net*>& nets)
{
  for (Net* net : nets) {
    if (net->getNumPins() > 1) {
      odb::dbNet* db_net = net->getDbNet();
      GRoute& route = routes[db_net];
      if (route.empty()) {
        addGuidesForLocalNets(db_net, route);
      } else {
        addGuidesForPinAccess(db_net, route);
      }
    }
  }
}

void GlobalRouter::connectPadPins(NetRouteMap& routes)
{
  for (auto& net_route : routes) {
    odb::dbNet* db_net = net_route.first;
    GRoute& route = net_route.second;
    Net* net = getNet(db_net);
    if (_padPinsConnections.find(db_net) != _padPinsConnections.end()
        || net->getNumPins() > 1) {
      for (GSegment& segment : _padPinsConnections[db_net]) {
        route.push_back(segment);
      }
    }
  }
}

void GlobalRouter::mergeBox(std::vector<odb::Rect>& guideBox)
{
  std::vector<odb::Rect> finalBox;
  if (guideBox.size() < 1) {
    _logger->error(GRT, 78, "Guides vector is empty.");
  }
  finalBox.push_back(guideBox[0]);
  for (uint i = 1; i < guideBox.size(); i++) {
    odb::Rect box = guideBox[i];
    odb::Rect& lastBox = finalBox.back();
    if (lastBox.overlaps(box)) {
      int lowerX = std::min(lastBox.xMin(), box.xMin());
      int lowerY = std::min(lastBox.yMin(), box.yMin());
      int upperX = std::max(lastBox.xMax(), box.xMax());
      int upperY = std::max(lastBox.yMax(), box.yMax());
      lastBox = odb::Rect(lowerX, lowerY, upperX, upperY);
    } else
      finalBox.push_back(box);
  }
  guideBox.clear();
  guideBox = finalBox;
}

odb::Rect GlobalRouter::globalRoutingToBox(const GSegment& route)
{
  odb::Rect dieBounds = _grid->getGridArea();
  long initX, initY;
  long finalX, finalY;

  if (route.initX < route.finalX) {
    initX = route.initX;
    finalX = route.finalX;
  } else {
    initX = route.finalX;
    finalX = route.initX;
  }

  if (route.initY < route.finalY) {
    initY = route.initY;
    finalY = route.finalY;
  } else {
    initY = route.finalY;
    finalY = route.initY;
  }

  int llX = initX - (_grid->getTileWidth() / 2);
  int llY = initY - (_grid->getTileHeight() / 2);

  int urX = finalX + (_grid->getTileWidth() / 2);
  int urY = finalY + (_grid->getTileHeight() / 2);

  if ((dieBounds.xMax() - urX) / _grid->getTileWidth() < 1) {
    urX = dieBounds.xMax();
  }
  if ((dieBounds.yMax() - urY) / _grid->getTileHeight() < 1) {
    urY = dieBounds.yMax();
  }

  odb::Point lowerLeft = odb::Point(llX, llY);
  odb::Point upperRight = odb::Point(urX, urY);

  odb::Rect routeBds = odb::Rect(lowerLeft, upperRight);
  return routeBds;
}

void GlobalRouter::checkPinPlacement()
{
  bool invalid = false;
  std::map<int, std::vector<odb::Point>> mapLayerToPositions;

  for (Pin* port : getAllPorts()) {
    if (port->getNumLayers() == 0) {
      _logger->error(GRT, 79, "Pin {} does not have layer assignment.", port->getName().c_str());
    }
    int layer = port->getLayers()[0];  // port have only one layer

    if (mapLayerToPositions[layer].empty()) {
      mapLayerToPositions[layer].push_back(port->getPosition());
    } else {
      for (odb::Point& pos : mapLayerToPositions[layer]) {
        if (pos == port->getPosition()) {
          _logger->warn(GRT, 31, "At least 2 pins in position ({}, {}), layer {}.", pos.x(), pos.y(), layer + 1);
          invalid = true;
        }
      }
      mapLayerToPositions[layer].push_back(port->getPosition());
    }
  }

  if (invalid) {
    _logger->error(GRT, 80, "Invalid pin placement.");
  }
}

GlobalRouter::ROUTE_ GlobalRouter::getRoute()
{
  ROUTE_ route;

  int xGrids = _grid->getXGrids();
  int yGrids = _grid->getYGrids();

  for (int layer = 1; layer <= _grid->getNumLayers(); layer++) {
    for (int y = 1; y < yGrids; y++) {
      for (int x = 1; x < xGrids; x++) {
        int edgeCap
            = _fastRoute->getEdgeCapacity(x - 1, y - 1, layer, x, y - 1, layer);
        if (edgeCap != _grid->getHorizontalEdgesCapacities()[layer - 1]) {
          _numAdjusts++;
        }
      }
    }

    for (int x = 1; x < xGrids; x++) {
      for (int y = 1; y < yGrids; y++) {
        int edgeCap
            = _fastRoute->getEdgeCapacity(x - 1, y - 1, layer, x - 1, y, layer);
        if (edgeCap != _grid->getVerticalEdgesCapacities()[layer - 1]) {
          _numAdjusts++;
        }
      }
    }
  }

  route.gridCountX = _grid->getXGrids();
  route.gridCountY = _grid->getYGrids();
  route.numLayers = _grid->getNumLayers();

  int cnt = 0;
  for (int vCap : _grid->getVerticalEdgesCapacities()) {
    route.verticalEdgesCapacities.push_back(vCap);
    cnt++;
  }

  cnt = 0;
  for (int hCap : _grid->getHorizontalEdgesCapacities()) {
    route.horizontalEdgesCapacities.push_back(hCap);
    cnt++;
  }

  for (uint i = 0; i < _grid->getMinWidths().size(); i++) {
    route.minWireWidths.push_back(100);
  }

  for (int spacing : _grid->getSpacings()) {
    route.minWireSpacings.push_back(spacing);
  }

  for (int i = 0; i < _grid->getNumLayers(); i++) {
    route.viaSpacings.push_back(1);
  }

  route.gridOriginX = _grid->getLowerLeftX();
  route.gridOriginY = _grid->getLowerLeftY();
  route.tileWidth = _grid->getTileWidth();
  route.tileHeight = _grid->getTileHeight();
  route.blockPorosity = 0;
  route.numAdjustments = _numAdjusts;

  for (int layer = 1; layer <= _grid->getNumLayers(); layer++) {
    for (int y = 1; y < yGrids; y++) {
      for (int x = 1; x < xGrids; x++) {
        int edgeCap
            = _fastRoute->getEdgeCapacity(x - 1, y - 1, layer, x, y - 1, layer)
              * 100;
        if (edgeCap != _grid->getHorizontalEdgesCapacities()[layer - 1]) {
          ADJUSTMENT_ adj;
          adj.firstX = x - 1;
          adj.firstY = y - 1;
          adj.firstLayer = layer;
          adj.finalX = x;
          adj.finalY = y - 1;
          adj.finalLayer = layer;
          adj.edgeCapacity = edgeCap;

          route.adjustments.push_back(adj);
        }
      }
    }

    for (int x = 1; x < xGrids; x++) {
      for (int y = 1; y < yGrids; y++) {
        int edgeCap
            = _fastRoute->getEdgeCapacity(x - 1, y - 1, layer, x - 1, y, layer)
              * 100;
        if (edgeCap != _grid->getVerticalEdgesCapacities()[layer - 1]) {
          ADJUSTMENT_ adj;
          adj.firstX = x - 1;
          adj.firstY = y - 1;
          adj.firstLayer = layer;
          adj.finalX = x - 1;
          adj.finalY = y;
          adj.finalLayer = layer;
          adj.edgeCapacity = edgeCap;

          route.adjustments.push_back(adj);
        }
      }
    }
  }

  return route;
}

void GlobalRouter::computeWirelength()
{
  long totalWirelength = 0;
  for (auto& net_route : _routes) {
    GRoute& route = net_route.second;
    for (GSegment& segment : route) {
      int segmentWl = std::abs(segment.finalX - segment.initX)
                      + std::abs(segment.finalY - segment.initY);
      totalWirelength += segmentWl;

      if (segmentWl > 0) {
        totalWirelength += (_grid->getTileWidth() + _grid->getTileHeight()) / 2;
      }
    }
  }
  _logger->info(GRT, 18, "Total wirelength: {} um", totalWirelength / _block->getDefUnits());
}

// This needs to be rewritten to shift down undeleted elements instead
// of using erase.
void GlobalRouter::mergeSegments(const std::vector<Pin>& pins, GRoute& route)
{
  if (!route.empty()) {
    GRoute &segments = route;
    std::map<RoutePt, int> segsAtPoint;
    for (const GSegment& seg : segments) {
      RoutePt pt0 = RoutePt(seg.initX, seg.initY, seg.initLayer);
      RoutePt pt1 = RoutePt(seg.finalX, seg.finalY, seg.finalLayer);
      segsAtPoint[pt0] += 1;
      segsAtPoint[pt1] += 1;
    }

    for (const Pin &pin : pins) {
      RoutePt pinPt = RoutePt(pin.getOnGridPosition().x(),
                              pin.getOnGridPosition().y(),
                              pin.getTopLayer());
      segsAtPoint[pinPt] += 1;
    }

    uint i = 0;
    while (i < segments.size() - 1) {
      GSegment& segment0 = segments[i];
      GSegment& segment1 = segments[i + 1];

      // both segments are not vias
      if (segment0.initLayer == segment0.finalLayer
          && segment1.initLayer == segment1.finalLayer &&
          // segments are on the same layer
          segment0.initLayer == segment1.initLayer) {
        // if segment 0 connects to the end of segment 1
        GSegment& newSeg = segments[i];
        if (segmentsConnect(segment0, segment1, newSeg, segsAtPoint)) {
          segments[i] = newSeg;
          for (int idx = i + 1; idx < segments.size() - 1; idx++) {
            segments[idx] = segments[idx + 1];
          }
          segments.pop_back();
        } else {
          i++;
        }
      } else {
        i++;
      }
    }
  }
}

bool GlobalRouter::segmentsConnect(const GSegment& seg0,
                                   const GSegment& seg1,
                                   GSegment& newSeg,
                                   const std::map<RoutePt, int>& segsAtPoint)
{
  long initX0 = std::min(seg0.initX, seg0.finalX);
  long initY0 = std::min(seg0.initY, seg0.finalY);
  long finalX0 = std::max(seg0.finalX, seg0.initX);
  long finalY0 = std::max(seg0.finalY, seg0.initY);

  long initX1 = std::min(seg1.initX, seg1.finalX);
  long initY1 = std::min(seg1.initY, seg1.finalY);
  long finalX1 = std::max(seg1.finalX, seg1.initX);
  long finalY1 = std::max(seg1.finalY, seg1.initY);

  // vertical segments aligned
  if (initX0 == finalX0 && initX1 == finalX1 && initX0 == initX1) {
    bool merge = false;
    if (initY0 == finalY1) {
      RoutePt pt = RoutePt(initX0, initY0, seg0.initLayer);
      merge = segsAtPoint.at(pt) == 2;
    } else if (finalY0 == initY1) {
      RoutePt pt = RoutePt(initX1, initY1, seg1.initLayer);
      merge = segsAtPoint.at(pt) == 2;
    }
    if (merge) {
      newSeg.initX = std::min(initX0, initX1);
      newSeg.initY = std::min(initY0, initY1);
      newSeg.finalX = std::max(finalX0, finalX1);
      newSeg.finalY = std::max(finalY0, finalY1);
      return true;
    }
    // horizontal segments aligned
  } else if (initY0 == finalY0 && initY1 == finalY1 && initY0 == initY1) {
    bool merge = false;
    if (initX0 == finalX1) {
      RoutePt pt = RoutePt(initX0, initY0, seg0.initLayer);
      merge = segsAtPoint.at(pt) == 2;
    } else if (finalX0 == initX1) {
      RoutePt pt = RoutePt(initX1, initY1, seg1.initLayer);
      merge = segsAtPoint.at(pt) == 2;
    }
    if (merge) {
      newSeg.initX = std::min(initX0, initX1);
      newSeg.initY = std::min(initY0, initY1);
      newSeg.finalX = std::max(finalX0, finalX1);
      newSeg.finalY = std::max(finalY0, finalY1);
      return true;
    }
  }

  return false;
}

void GlobalRouter::addLocalConnections(NetRouteMap& routes)
{
  int topLayer;
  std::vector<odb::Rect> pinBoxes;
  odb::Point pinPosition;
  odb::Point realPinPosition;
  GSegment horSegment;
  GSegment verSegment;

  for (auto& net_route : routes) {
    odb::dbNet* db_net = net_route.first;
    GRoute& route = net_route.second;
    Net* net = getNet(db_net);

    for (Pin& pin : net->getPins()) {
      topLayer = pin.getTopLayer();
      pinBoxes = pin.getBoxes().at(topLayer);
      pinPosition = pin.getOnGridPosition();
      realPinPosition = getRectMiddle(pinBoxes[0]);

      horSegment = GSegment(realPinPosition.x(),
                            realPinPosition.y(),
                            topLayer,
                            pinPosition.x(),
                            realPinPosition.y(),
                            topLayer);
      verSegment = GSegment(pinPosition.x(),
                            realPinPosition.y(),
                            topLayer,
                            pinPosition.x(),
                            pinPosition.y(),
                            topLayer);

      route.push_back(horSegment);
      route.push_back(verSegment);
    }
  }
}

void GlobalRouter::mergeResults(NetRouteMap& routes)
{
  for (auto& net_route : routes) {
    odb::dbNet* db_net = net_route.first;
    GRoute& route = net_route.second;
    _routes[db_net] = route;
  }
}

bool GlobalRouter::pinOverlapsWithSingleTrack(const Pin& pin,
                                              odb::Point& trackPosition)
{
  int min, max;

  int topLayer = pin.getTopLayer();
  std::vector<odb::Rect> pinBoxes = pin.getBoxes().at(topLayer);

  RoutingLayer layer = getRoutingLayerByIndex(topLayer);
  RoutingTracks tracks = getRoutingTracksByIndex(topLayer);

  odb::Rect pinRect;
  pinRect.mergeInit();
  for (odb::Rect pinBox : pinBoxes) {
    pinRect.merge(pinBox);
  }

  bool horizontal = layer.getPreferredDirection() == RoutingLayer::HORIZONTAL;
  min = horizontal ? pinRect.yMin() : pinRect.xMin();
  max = horizontal ? pinRect.yMax() : pinRect.xMax();

  if ((float) (max - min) / tracks.getTrackPitch() <= 3) {
    int nearestTrack = std::floor((float) (max - tracks.getLocation())
                                  / tracks.getTrackPitch())
                           * tracks.getTrackPitch()
                       + tracks.getLocation();
    int nearestTrack2 = std::floor((float) (max - tracks.getLocation())
                                       / tracks.getTrackPitch()
                                   - 1)
                            * tracks.getTrackPitch()
                        + tracks.getLocation();

    if ((nearestTrack >= min && nearestTrack <= max)
        && (nearestTrack2 >= min && nearestTrack2 <= max)) {
      return false;
    }

    if (nearestTrack >= min && nearestTrack <= max) {
      trackPosition = horizontal ? odb::Point(trackPosition.x(), nearestTrack) :
                      odb::Point(nearestTrack, trackPosition.y());
      return true;
    } else if (nearestTrack2 >= min && nearestTrack2 <= max) {
      trackPosition = horizontal ? odb::Point(trackPosition.x(), nearestTrack2) :
                      odb::Point(nearestTrack2, trackPosition.y());
      return true;
    } else {
      return false;
    }
  }

  return false;
}

GSegment GlobalRouter::createFakePin(Pin pin,
                                     odb::Point& pinPosition,
                                     RoutingLayer layer)
{
  int topLayer = layer.getIndex();
  GSegment pinConnection;
  pinConnection.initLayer = topLayer;
  pinConnection.finalLayer = topLayer;

  if (layer.getPreferredDirection() == RoutingLayer::HORIZONTAL) {
    pinConnection.finalX = pinPosition.x();
    pinConnection.initY = pinPosition.y();
    pinConnection.finalY = pinPosition.y();

    int newXPosition;
    if (pin.getOrientation() == PinOrientation::west) {
      newXPosition = pinPosition.x() + (_gcellsOffset * _grid->getTileWidth());
      if (newXPosition <= _grid->getUpperRightX()) {
        pinConnection.initX = newXPosition;
        pinPosition.setX(newXPosition);
      }
    } else if (pin.getOrientation() == PinOrientation::east) {
      newXPosition = pinPosition.x() - (_gcellsOffset * _grid->getTileWidth());
      if (newXPosition >= _grid->getLowerLeftX()) {
        pinConnection.initX = newXPosition;
        pinPosition.setX(newXPosition);
      }
    } else {
      _logger->warn(GRT, 32, "Pin {} has invalid orientation.", pin.getName());
    }
  } else {
    pinConnection.initX = pinPosition.x();
    pinConnection.finalX = pinPosition.x();
    pinConnection.finalY = pinPosition.y();

    int newYPosition;
    if (pin.getOrientation() == PinOrientation::south) {
      newYPosition = pinPosition.y() + (_gcellsOffset * _grid->getTileHeight());
      if (newYPosition <= _grid->getUpperRightY()) {
        pinConnection.initY = newYPosition;
        pinPosition.setY(newYPosition);
      }
    } else if (pin.getOrientation() == PinOrientation::north) {
      newYPosition = pinPosition.y() - (_gcellsOffset * _grid->getTileHeight());
      if (newYPosition >= _grid->getLowerLeftY()) {
        pinConnection.initY = newYPosition;
        pinPosition.setY(newYPosition);
      }
    } else {
      _logger->warn(GRT, 33, "Pin {} has invalid orientation.", pin.getName());
    }
  }

  return pinConnection;
}

odb::Point GlobalRouter::findFakePinPosition(Pin& pin, odb::dbNet* db_net)
{
  odb::Point fakePos = pin.getOnGridPosition();
  Net* net = _db_net_map[db_net];
  if ((pin.isConnectedToPad() || pin.isPort()) && !net->isLocal()) {
    RoutingLayer layer = getRoutingLayerByIndex(pin.getTopLayer());
    createFakePin(pin, fakePos, layer);
  }

  return fakePos;
}

void GlobalRouter::initAdjustments()
{
  if (_adjustments.empty()) {
    _adjustments.resize(_db->getTech()->getRoutingLayerCount() + 1, 0);
  }
}

void GlobalRouter::initPitches()
{
  if (_layerPitches.empty()) {
    _layerPitches.resize(_db->getTech()->getRoutingLayerCount() + 1, 0);
  }
}

int GlobalRouter::getNetCount() const
{
  return _nets->size();
}

Net* GlobalRouter::addNet(odb::dbNet* db_net)
{
  _nets->push_back(Net(db_net));
  Net* net = &_nets->back();
  return net;
}

void GlobalRouter::reserveNets(size_t net_count)
{
  _nets->reserve(net_count);
}

int GlobalRouter::getMaxNetDegree()
{
  int maxDegree = -1;
  for (Net& net : *_nets) {
    int netDegree = net.getNumPins();
    if (netDegree > maxDegree) {
      maxDegree = netDegree;
    }
  }
  return maxDegree;
}

std::vector<Pin*> GlobalRouter::getAllPorts()
{
  std::vector<Pin*> ports;
  for (Net& net : *_nets) {
    for (Pin& pin : net.getPins()) {
      if (pin.isPort()) {
        ports.push_back(&pin);
      }
    }
  }
  return ports;
}

odb::Point GlobalRouter::getRectMiddle(const odb::Rect& rect)
{
  return odb::Point((rect.xMin() + (rect.xMax() - rect.xMin()) / 2.0),
                    (rect.yMin() + (rect.yMax() - rect.yMin()) / 2.0));
}

// db functions

void GlobalRouter::initGrid(int maxLayer)
{
  _block = _db->getChip()->getBlock();

  odb::dbTech* tech = _db->getTech();

  odb::dbTechLayer* selectedLayer = tech->findRoutingLayer(selectedMetal);

  if (selectedLayer == nullptr) {
    _logger->error(GRT, 81, "Layer {} not found.", selectedMetal);
  }

  odb::dbTrackGrid* selectedTrack = _block->findTrackGrid(selectedLayer);

  if (selectedTrack == nullptr) {
    _logger->error(GRT, 82, "Track for layer {} not found.", selectedMetal);
  }

  int trackStepX, trackStepY;
  int initTrackX, numTracksX;
  int initTrackY, numTracksY;
  int trackSpacing;

  selectedTrack->getGridPatternX(0, initTrackX, numTracksX, trackStepX);
  selectedTrack->getGridPatternY(0, initTrackY, numTracksY, trackStepY);

  if (selectedLayer->getDirection().getValue()
      == odb::dbTechLayerDir::HORIZONTAL) {
    trackSpacing = trackStepY;
  } else if (selectedLayer->getDirection().getValue()
             == odb::dbTechLayerDir::VERTICAL) {
    trackSpacing = trackStepX;
  } else {
    _logger->error(GRT, 83, "Layer {} does not have valid direction.", selectedMetal);
  }

  odb::Rect rect;
  _block->getDieArea(rect);

  int lowerLeftX = rect.xMin();
  int lowerLeftY = rect.yMin();

  int upperRightX = rect.xMax();
  int upperRightY = rect.yMax();

  int tileWidth = _grid->getPitchesInTile() * trackSpacing;
  int tileHeight = _grid->getPitchesInTile() * trackSpacing;

  int xGrids = std::floor((float) upperRightX / tileWidth);
  int yGrids = std::floor((float) upperRightY / tileHeight);

  bool perfectRegularX = false;
  bool perfectRegularY = false;

  int numLayers = tech->getRoutingLayerCount();
  if (maxLayer > -1) {
    numLayers = maxLayer;
  }

  if ((xGrids * tileWidth) == upperRightX)
    perfectRegularX = true;

  if ((yGrids * tileHeight) == upperRightY)
    perfectRegularY = true;

  std::vector<int> genericVector(numLayers);
  std::map<int, std::vector<odb::Rect>> genericMap;

  _grid->init(lowerLeftX,
              lowerLeftY,
              rect.xMax(),
              rect.yMax(),
              tileWidth,
              tileHeight,
              xGrids,
              yGrids,
              perfectRegularX,
              perfectRegularY,
              numLayers,
              genericVector,
              genericVector,
              genericVector,
              genericVector,
              genericMap);
}

void GlobalRouter::initRoutingLayers(std::vector<RoutingLayer>& routingLayers)
{
  odb::dbTech* tech = _db->getTech();

  for (int l = 1; l <= tech->getRoutingLayerCount(); l++) {
    odb::dbTechLayer* techLayer = tech->findRoutingLayer(l);
    int index = l;
    std::string name = techLayer->getConstName();
    bool preferredDirection;
    if (techLayer->getDirection().getValue()
        == odb::dbTechLayerDir::HORIZONTAL) {
      preferredDirection = RoutingLayer::HORIZONTAL;
    } else if (techLayer->getDirection().getValue()
               == odb::dbTechLayerDir::VERTICAL) {
      preferredDirection = RoutingLayer::VERTICAL;
    } else {
      _logger->error(GRT, 84, "Layer {} does not have valid direction.", l);
    }

    RoutingLayer routingLayer = RoutingLayer(index, name, preferredDirection);
    routingLayers.push_back(routingLayer);
  }
}

void GlobalRouter::initRoutingTracks(
    std::vector<RoutingTracks>& allRoutingTracks,
    int maxLayer,
    std::vector<float> layerPitches)
{
  odb::dbTech* tech = _db->getTech();

  for (int layer = 1; layer <= tech->getRoutingLayerCount(); layer++) {
    if (layer > maxLayer && maxLayer > -1) {
      break;
    }

    odb::dbTechLayer* techLayer = tech->findRoutingLayer(layer);

    if (techLayer == nullptr) {
      _logger->error(GRT, 85, "Layer {} not found.", selectedMetal);
    }

    odb::dbTrackGrid* selectedTrack = _block->findTrackGrid(techLayer);

    if (selectedTrack == nullptr) {
      _logger->error(GRT, 86, "Track for layer {} not found.", selectedMetal);
    }

    int trackStepX, trackStepY;
    int initTrackX, numTracksX;
    int initTrackY, numTracksY;
    int trackPitch, line2ViaPitch, location, numTracks;
    bool orientation;

    selectedTrack->getGridPatternX(0, initTrackX, numTracksX, trackStepX);
    selectedTrack->getGridPatternY(0, initTrackY, numTracksY, trackStepY);

    if (techLayer->getDirection().getValue()
        == odb::dbTechLayerDir::HORIZONTAL) {
      trackPitch = trackStepY;
      if (layerPitches[layer] != 0) {
        line2ViaPitch = (int) (tech->getLefUnits() * layerPitches[layer]);
      } else {
        line2ViaPitch = -1;
      }
      location = initTrackY;
      numTracks = numTracksY;
      orientation = RoutingLayer::HORIZONTAL;
    } else if (techLayer->getDirection().getValue()
               == odb::dbTechLayerDir::VERTICAL) {
      trackPitch = trackStepX;
      if (layerPitches[layer] != 0) {
        line2ViaPitch = (int) (tech->getLefUnits() * layerPitches[layer]);
      } else {
        line2ViaPitch = -1;
      }
      location = initTrackX;
      numTracks = numTracksX;
      orientation = RoutingLayer::VERTICAL;
    } else {
      _logger->error(GRT, 87, "Layer {} does not have valid direction.", selectedMetal);
    }

    RoutingTracks routingTracks = RoutingTracks(
        layer, trackPitch, line2ViaPitch, location, numTracks, orientation);
    allRoutingTracks.push_back(routingTracks);
  }
}

void GlobalRouter::computeCapacities(int maxLayer,
                                     std::vector<float> layerPitches)
{
  int trackSpacing;
  int hCapacity, vCapacity;
  int trackStepX, trackStepY;

  int initTrackX, numTracksX;
  int initTrackY, numTracksY;

  odb::dbTech* tech = _db->getTech();

  for (int l = 1; l <= tech->getRoutingLayerCount(); l++) {
    if (l > maxLayer && maxLayer > -1) {
      break;
    }

    odb::dbTechLayer* techLayer = tech->findRoutingLayer(l);

    odb::dbTrackGrid* track = _block->findTrackGrid(techLayer);

    if (track == nullptr) {
      _logger->error(GRT, 88, "Track for layer {} not found.", l);
    }

    track->getGridPatternX(0, initTrackX, numTracksX, trackStepX);
    track->getGridPatternY(0, initTrackY, numTracksY, trackStepY);

    if (techLayer->getDirection().getValue()
        == odb::dbTechLayerDir::HORIZONTAL) {
      trackSpacing = trackStepY;

      if (layerPitches[l] != 0) {
        int layerPitch = (int) (tech->getLefUnits() * layerPitches[l]);
        trackSpacing = std::max(layerPitch, trackStepY);
      }

      hCapacity = std::floor((float) _grid->getTileWidth() / trackSpacing);

      _grid->addHorizontalCapacity(hCapacity, l - 1);
      _grid->addVerticalCapacity(0, l - 1);
    } else if (techLayer->getDirection().getValue()
               == odb::dbTechLayerDir::VERTICAL) {
      trackSpacing = trackStepX;

      if (layerPitches[l] != 0) {
        int layerPitch = (int) (tech->getLefUnits() * layerPitches[l]);
        trackSpacing = std::max(layerPitch, trackStepX);
      }

      vCapacity = std::floor((float) _grid->getTileWidth() / trackSpacing);

      _grid->addHorizontalCapacity(0, l - 1);
      _grid->addVerticalCapacity(vCapacity, l - 1);
    } else {
      _logger->error(GRT, 89, "Layer {} does not have valid direction.", l);
    }
  }
}

void GlobalRouter::computeSpacingsAndMinWidth(int maxLayer)
{
  int minSpacing = 0;
  int minWidth;
  int trackStepX, trackStepY;
  int initTrackX, numTracksX;
  int initTrackY, numTracksY;

  odb::dbTech* tech = _db->getTech();

  for (int l = 1; l <= tech->getRoutingLayerCount(); l++) {
    if (l > maxLayer && maxLayer > -1) {
      break;
    }

    odb::dbTechLayer* techLayer = tech->findRoutingLayer(l);

    odb::dbTrackGrid* track = _block->findTrackGrid(techLayer);

    if (track == nullptr) {
      _logger->error(GRT, 90, "Track for layer {} not found.", l);
    }

    track->getGridPatternX(0, initTrackX, numTracksX, trackStepX);
    track->getGridPatternY(0, initTrackY, numTracksY, trackStepY);

    if (techLayer->getDirection().getValue()
        == odb::dbTechLayerDir::HORIZONTAL) {
      minWidth = trackStepY;
    } else if (techLayer->getDirection().getValue()
               == odb::dbTechLayerDir::VERTICAL) {
      minWidth = trackStepX;
    } else {
      _logger->error(GRT, 91, "Layer {} does not have valid direction.", l);
    }

    _grid->addSpacing(minSpacing, l - 1);
    _grid->addMinWidth(minWidth, l - 1);
  }
}

void GlobalRouter::initNetlist()
{
  if (_nets->empty()) {
    initClockNets();
    std::set<odb::dbNet*> db_nets;

    for (odb::dbNet* net : _block->getNets()) {
      db_nets.insert(net);
    }

    if (db_nets.empty()) {
      _logger->error(GRT, 92, "Design without nets.");
    }

    addNets(db_nets);
  }
}

void GlobalRouter::addNets(std::set<odb::dbNet*>& db_nets)
{
  // Prevent _nets from growing because pointers to nets become invalid.
  reserveNets(db_nets.size());
  for (odb::dbNet* db_net : db_nets) {
    if (db_net->getSigType().getValue() != odb::dbSigType::POWER
        && db_net->getSigType().getValue() != odb::dbSigType::GROUND
        && !db_net->isSpecial() && db_net->getSWires().empty()) {
      Net* net = addNet(db_net);
      _db_net_map[db_net] = net;
      makeItermPins(net, db_net, _grid->getGridArea());
      makeBtermPins(net, db_net, _grid->getGridArea());
      findPins(net);
    }
  }
}

Net* GlobalRouter::getNet(odb::dbNet* db_net)
{
  return _db_net_map[db_net];
}

void GlobalRouter::getNetsByType(NetType type, std::vector<Net*>& nets)
{
  if (type == NetType::Clock || type == NetType::Signal) {
    bool getClock = type == NetType::Clock;
    for (Net net : *_nets) {
      if ((getClock && net.getSignalType() == odb::dbSigType::CLOCK
           && !clockHasLeafITerm(net.getDbNet()))
          || (!getClock
              && (net.getSignalType() != odb::dbSigType::CLOCK
                  || clockHasLeafITerm(net.getDbNet())))) {
        nets.push_back(_db_net_map[net.getDbNet()]);
      }
    }
  } else if (type == NetType::Antenna) {
    for (odb::dbNet* db_net : _dirtyNets) {
      nets.push_back(_db_net_map[db_net]);
    }
  } else {
    for (Net net : *_nets) {
      nets.push_back(_db_net_map[net.getDbNet()]);
    }
  }
}

void GlobalRouter::initClockNets()
{
  std::set<odb::dbNet*> clockNets = _sta->findClkNets();

  _logger->info(GRT, 17, "Found {} clock nets.", clockNets.size());

  for (odb::dbNet* net : clockNets) {
    net->setSigType(odb::dbSigType::CLOCK);
  }
}

bool GlobalRouter::isClkTerm(odb::dbITerm* iterm, sta::dbNetwork* network)
{
  const sta::Pin* pin = network->dbToSta(iterm);
  sta::LibertyPort* lib_port = network->libertyPort(pin);
  if (lib_port == nullptr)
    return false;
  return lib_port->isRegClk();
}

bool GlobalRouter::clockHasLeafITerm(odb::dbNet* db_net)
{
  sta::dbNetwork* network = _sta->getDbNetwork();
  if (db_net->getSigType() == odb::dbSigType::CLOCK) {
    for (odb::dbITerm* iterm : db_net->getITerms()) {
      if (isClkTerm(iterm, network)) {
        return true;
      }
    }
  }

  return false;
}

void GlobalRouter::makeItermPins(Net* net,
                                 odb::dbNet* db_net,
                                 const odb::Rect& dieArea)
{
  odb::dbTech* tech = _db->getTech();
  for (odb::dbITerm* iterm : db_net->getITerms()) {
    int pX, pY;
    std::vector<int> pinLayers;
    std::map<int, std::vector<odb::Rect>> pinBoxes;

    odb::dbMTerm* mTerm = iterm->getMTerm();
    odb::dbMaster* master = mTerm->getMaster();

    if (master->getType() == odb::dbMasterType::COVER
        || master->getType() == odb::dbMasterType::COVER_BUMP) {
      _logger->warn(GRT, 34, "Net connected with instance of class COVER added for routing.");
    }

    bool connectedToPad = master->getType().isPad();
    bool connectedToMacro = master->isBlock();

    odb::Point pinPos;

    odb::dbInst* inst = iterm->getInst();
    inst->getOrigin(pX, pY);
    odb::Point origin = odb::Point(pX, pY);
    odb::dbTransform transform(inst->getOrient(), origin);

    odb::dbBox* instBox = inst->getBBox();
    odb::Point instMiddle = odb::Point(
        (instBox->xMin() + (instBox->xMax() - instBox->xMin()) / 2.0),
        (instBox->yMin() + (instBox->yMax() - instBox->yMin()) / 2.0));

    for (odb::dbMPin* mterm : mTerm->getMPins()) {
      odb::Point lowerBound;
      odb::Point upperBound;
      odb::Rect pinBox;
      int pinLayer;
      int lastLayer = -1;

      for (odb::dbBox* box : mterm->getGeometry()) {
        odb::Rect rect;
        box->getBox(rect);
        transform.apply(rect);

        odb::dbTechLayer* techLayer = box->getTechLayer();
        if (techLayer->getType().getValue() != odb::dbTechLayerType::ROUTING) {
          continue;
        }

        pinLayer = techLayer->getRoutingLevel();
        lowerBound = odb::Point(rect.xMin(), rect.yMin());
        upperBound = odb::Point(rect.xMax(), rect.yMax());
        pinBox = odb::Rect(lowerBound, upperBound);
        if (!dieArea.contains(pinBox)) {
          _logger->warn(GRT, 35, "Pin {} is outside die area.", getITermName(iterm));
        }
        pinBoxes[pinLayer].push_back(pinBox);
        if (pinLayer > lastLayer) {
          pinPos = lowerBound;
        }
      }
    }

    for (auto& layer_boxes : pinBoxes) {
      pinLayers.push_back(layer_boxes.first);
    }

    Pin pin(iterm,
            pinPos,
            pinLayers,
            PinOrientation::invalid,
            pinBoxes,
            (connectedToPad || connectedToMacro));

    if (connectedToPad || connectedToMacro) {
      odb::Point pinPosition = pin.getPosition();
      odb::dbTechLayer* techLayer = tech->findRoutingLayer(pin.getTopLayer());

      if (techLayer->getDirection().getValue()
          == odb::dbTechLayerDir::HORIZONTAL) {
        int instToPin = pinPosition.x() - instMiddle.x();
        if (instToPin < 0) {
          pin.setOrientation(PinOrientation::east);
        } else {
          pin.setOrientation(PinOrientation::west);
        }
      } else if (techLayer->getDirection().getValue()
                 == odb::dbTechLayerDir::VERTICAL) {
        int instToPin = pinPosition.y() - instMiddle.y();
        if (instToPin < 0) {
          pin.setOrientation(PinOrientation::north);
        } else {
          pin.setOrientation(PinOrientation::south);
        }
      }
    }

    net->addPin(pin);
  }
}

void GlobalRouter::makeBtermPins(Net* net,
                                 odb::dbNet* db_net,
                                 const odb::Rect& dieArea)
{
  odb::dbTech* tech = _db->getTech();
  for (odb::dbBTerm* bterm : db_net->getBTerms()) {
    int posX, posY;
    std::string pinName;

    bterm->getFirstPinLocation(posX, posY);
    odb::dbITerm* iterm = bterm->getITerm();
    bool connectedToPad = false;
    bool connectedToMacro = false;
    odb::Point instMiddle = odb::Point(-1, -1);

    if (iterm != nullptr) {
      odb::dbMTerm* mterm = iterm->getMTerm();
      odb::dbMaster* master = mterm->getMaster();
      connectedToPad = master->getType().isPad();
      connectedToMacro = master->isBlock();

      odb::dbInst* inst = iterm->getInst();
      odb::dbBox* instBox = inst->getBBox();
      instMiddle = odb::Point(
          (instBox->xMin() + (instBox->xMax() - instBox->xMin()) / 2.0),
          (instBox->yMin() + (instBox->yMax() - instBox->yMin()) / 2.0));
    }

    std::vector<int> pinLayers;
    std::map<int, std::vector<odb::Rect>> pinBoxes;

    pinName = bterm->getConstName();
    odb::Point pinPos;

    for (odb::dbBPin* bterm_pin : bterm->getBPins()) {
      odb::Point lowerBound;
      odb::Point upperBound;
      odb::Rect pinBox;
      int pinLayer;
      int lastLayer = -1;

      for (odb::dbBox* currBPinBox : bterm_pin->getBoxes()) {
        odb::dbTechLayer* techLayer = currBPinBox->getTechLayer();
        if (techLayer->getType().getValue() != odb::dbTechLayerType::ROUTING) {
          continue;
        }

        pinLayer = techLayer->getRoutingLevel();
        lowerBound = odb::Point(currBPinBox->xMin(), currBPinBox->yMin());
        upperBound = odb::Point(currBPinBox->xMax(), currBPinBox->yMax());
        pinBox = odb::Rect(lowerBound, upperBound);
        if (!dieArea.contains(pinBox)) {
          _logger->warn(GRT, 36, "Pin {} is outside die area.", pinName);
        }
        pinBoxes[pinLayer].push_back(pinBox);

        if (pinLayer > lastLayer) {
          pinPos = lowerBound;
        }
      }
    }

    for (auto& layer_boxes : pinBoxes) {
      pinLayers.push_back(layer_boxes.first);
    }

    Pin pin(bterm,
            pinPos,
            pinLayers,
            PinOrientation::invalid,
            pinBoxes,
            (connectedToPad || connectedToMacro));

    if (pin.getLayers().empty()) {
      _logger->error(GRT, 93, "Pin {} does not have layer assignment.", bterm->getConstName());
    }

    if (connectedToPad) {
      odb::Point pinPosition = pin.getPosition();
      odb::dbTechLayer* techLayer = tech->findRoutingLayer(pin.getTopLayer());

      if (techLayer->getDirection().getValue()
          == odb::dbTechLayerDir::HORIZONTAL) {
        int instToPin = pinPosition.x() - instMiddle.x();
        if (instToPin < 0) {
          pin.setOrientation(PinOrientation::east);
        } else {
          pin.setOrientation(PinOrientation::west);
        }
      } else if (techLayer->getDirection().getValue()
                 == odb::dbTechLayerDir::VERTICAL) {
        int instToPin = pinPosition.y() - instMiddle.y();
        if (instToPin < 0) {
          pin.setOrientation(PinOrientation::north);
        } else {
          pin.setOrientation(PinOrientation::south);
        }
      }
    } else {
      odb::Point pinPosition = pin.getPosition();
      odb::dbTechLayer* techLayer = tech->findRoutingLayer(pin.getTopLayer());

      if (techLayer->getDirection().getValue()
          == odb::dbTechLayerDir::HORIZONTAL) {
        int instToDie = pinPosition.x() - getRectMiddle(dieArea).x();
        if (instToDie < 0) {
          pin.setOrientation(PinOrientation::west);
        } else {
          pin.setOrientation(PinOrientation::east);
        }
      } else if (techLayer->getDirection().getValue()
                 == odb::dbTechLayerDir::VERTICAL) {
        int instToDie = pinPosition.y() - getRectMiddle(dieArea).y();
        if (instToDie < 0) {
          pin.setOrientation(PinOrientation::south);
        } else {
          pin.setOrientation(PinOrientation::north);
        }
      }
    }
    net->addPin(pin);
  }
}

std::string getITermName(odb::dbITerm* iterm)
{
  odb::dbMTerm* mTerm = iterm->getMTerm();
  odb::dbMaster* master = mTerm->getMaster();
  std::string pin_name = iterm->getInst()->getConstName();
  pin_name += "/";
  pin_name += mTerm->getConstName();
  return pin_name;
}

void GlobalRouter::initObstructions()
{
  odb::Rect dieArea(_grid->getLowerLeftX(),
                    _grid->getLowerLeftY(),
                    _grid->getUpperRightX(),
                    _grid->getUpperRightY());
  std::vector<int> layerExtensions;

  findLayerExtensions(layerExtensions);
  int obstructionsCnt = findObstructions(dieArea);
  obstructionsCnt += findInstancesObstructions(dieArea, layerExtensions);
  findNetsObstructions(dieArea);

  _logger->info(GRT, 4, "Blockages: {}", obstructionsCnt);
}

void GlobalRouter::findLayerExtensions(std::vector<int>& layerExtensions)
{
  odb::dbTech* tech = _db->getTech();
  layerExtensions.resize(tech->getRoutingLayerCount() + 1, 0);

  for (odb::dbTechLayer* obstructLayer : tech->getLayers()) {
    if (obstructLayer->getType().getValue() != odb::dbTechLayerType::ROUTING) {
      continue;
    }

    int maxInt = std::numeric_limits<int>::max();

    // Gets the smallest possible minimum spacing that won't cause violations
    // for ANY configuration of PARALLELRUNLENGTH (the biggest value in the
    // table)

    int spacingExtension = obstructLayer->getSpacing(maxInt, maxInt);

    odb::dbSet<odb::dbTechLayerSpacingRule> eolRules;

    // Check for EOL spacing values and, if the spacing is higher than the one
    // found, use them as the macro extension instead of PARALLELRUNLENGTH

    if (obstructLayer->getV54SpacingRules(eolRules)) {
      for (odb::dbTechLayerSpacingRule* currentRule : eolRules) {
        int currentSpacing = currentRule->getSpacing();
        if (currentSpacing > spacingExtension) {
          spacingExtension = currentSpacing;
        }
      }
    }

    // Check for TWOWIDTHS table values and, if the spacing is higher than the
    // one found, use them as the macro extension instead of PARALLELRUNLENGTH

    if (obstructLayer->hasTwoWidthsSpacingRules()) {
      std::vector<std::vector<uint>> spacingTable;
      obstructLayer->getTwoWidthsSpacingTable(spacingTable);
      if (!spacingTable.empty()) {
        std::vector<uint> lastRow = spacingTable.back();
        uint lastValue = lastRow.back();
        if (lastValue > spacingExtension) {
          spacingExtension = lastValue;
        }
      }
    }

    // Save the extension to use when defining Macros

    layerExtensions[obstructLayer->getRoutingLevel()] = spacingExtension;
  }
}

int GlobalRouter::findObstructions(odb::Rect& dieArea)
{
  int obstructionsCnt = 0;
  for (odb::dbObstruction* currObstruct : _block->getObstructions()) {
    odb::dbBox* obstructBox = currObstruct->getBBox();

    int layer = obstructBox->getTechLayer()->getRoutingLevel();

    odb::Point lowerBound
        = odb::Point(obstructBox->xMin(), obstructBox->yMin());
    odb::Point upperBound
        = odb::Point(obstructBox->xMax(), obstructBox->yMax());
    odb::Rect obstructionBox = odb::Rect(lowerBound, upperBound);
    if (!dieArea.contains(obstructionBox)) {
      _logger->warn(GRT, 37, "Found blockage outside die area.");
    }
    _grid->addObstruction(layer, obstructionBox);
    obstructionsCnt++;
  }

  return obstructionsCnt;
}

int GlobalRouter::findInstancesObstructions(
    odb::Rect& dieArea,
    const std::vector<int>& layerExtensions)
{
  int macrosCnt = 0;
  int obstructionsCnt = 0;
  for (odb::dbInst* currInst : _block->getInsts()) {
    int pX, pY;

    odb::dbMaster* master = currInst->getMaster();

    currInst->getOrigin(pX, pY);
    odb::Point origin = odb::Point(pX, pY);

    odb::dbTransform transform(currInst->getOrient(), origin);

    bool isMacro = false;
    if (master->isBlock()) {
      macrosCnt++;
      isMacro = true;
    }

    for (odb::dbBox* currBox : master->getObstructions()) {
      int layer = currBox->getTechLayer()->getRoutingLevel();

      odb::Rect rect;
      currBox->getBox(rect);
      transform.apply(rect);

      int layerExtension = 0;

      if (isMacro) {
        layerExtension
            = layerExtensions[currBox->getTechLayer()->getRoutingLevel()];
        layerExtension += _macroExtension * _grid->getTileWidth();
      }

      odb::Point lowerBound = odb::Point(rect.xMin() - layerExtension,
                                         rect.yMin() - layerExtension);
      odb::Point upperBound = odb::Point(rect.xMax() + layerExtension,
                                         rect.yMax() + layerExtension);
      odb::Rect obstructionBox = odb::Rect(lowerBound, upperBound);
      if (!dieArea.contains(obstructionBox)) {
        _logger->warn(GRT, 38, "Found blockage outside die area in instance {}.", currInst->getConstName());
      }
      _grid->addObstruction(layer, obstructionBox);
      obstructionsCnt++;
    }

    for (odb::dbMTerm* mTerm : master->getMTerms()) {
      for (odb::dbMPin* mterm : mTerm->getMPins()) {
        odb::Point lowerBound;
        odb::Point upperBound;
        odb::Rect pinBox;
        int pinLayer;

        for (odb::dbBox* box : mterm->getGeometry()) {
          odb::Rect rect;
          box->getBox(rect);
          transform.apply(rect);

          odb::dbTechLayer* techLayer = box->getTechLayer();
          if (techLayer->getType().getValue()
              != odb::dbTechLayerType::ROUTING) {
            continue;
          }

          pinLayer = techLayer->getRoutingLevel();
          lowerBound = odb::Point(rect.xMin(), rect.yMin());
          upperBound = odb::Point(rect.xMax(), rect.yMax());
          pinBox = odb::Rect(lowerBound, upperBound);
          if (!dieArea.contains(pinBox)) {
            _logger->warn(GRT, 39, "Found pin outside die area in instance {}.", currInst->getConstName());
          }
          _grid->addObstruction(pinLayer, pinBox);
        }
      }
    }
  }

  _logger->info(GRT, 3, "Macros: {}", macrosCnt);
  return obstructionsCnt;
}

void GlobalRouter::findNetsObstructions(odb::Rect& dieArea)
{
  odb::dbSet<odb::dbNet> nets = _block->getNets();

  if (nets.empty()) {
    _logger->error(GRT, 94, "Design without nets.");
  }

  for (odb::dbNet* db_net : nets) {
    uint wireCnt = 0, viaCnt = 0;
    db_net->getWireCount(wireCnt, viaCnt);
    if (wireCnt < 1)
      continue;

    if (db_net->getSigType() == odb::dbSigType::POWER
        || db_net->getSigType() == odb::dbSigType::GROUND) {
      for (odb::dbSWire* swire : db_net->getSWires()) {
        for (odb::dbSBox* s : swire->getWires()) {
          if (s->isVia()) {
            continue;
          } else {
            odb::Rect wireRect;
            s->getBox(wireRect);
            int l = s->getTechLayer()->getRoutingLevel();

            odb::Point lowerBound
                = odb::Point(wireRect.xMin(), wireRect.yMin());
            odb::Point upperBound
                = odb::Point(wireRect.xMax(), wireRect.yMax());
            odb::Rect obstructionBox = odb::Rect(lowerBound, upperBound);
            if (!dieArea.contains(obstructionBox)) {
              _logger->warn(GRT, 40, "Net {} has wires outside die area.", db_net->getConstName());
            }
            _grid->addObstruction(l, obstructionBox);
          }
        }
      }
    } else {
      odb::dbWirePath path;
      odb::dbWirePathShape pshape;
      odb::dbWire* wire = db_net->getWire();

      odb::dbWirePathItr pitr;
      for (pitr.begin(wire); pitr.getNextPath(path);) {
        while (pitr.getNextShape(pshape)) {
          if (pshape.shape.isVia()) {
            continue;
          } else {
            odb::Rect wireRect;
            pshape.shape.getBox(wireRect);
            int l = pshape.shape.getTechLayer()->getRoutingLevel();

            odb::Point lowerBound
                = odb::Point(wireRect.xMin(), wireRect.yMin());
            odb::Point upperBound
                = odb::Point(wireRect.xMax(), wireRect.yMax());
            odb::Rect obstructionBox = odb::Rect(lowerBound, upperBound);
            if (!dieArea.contains(obstructionBox)) {
              _logger->warn(GRT, 41, "Net {} has wires outside die area.", db_net->getConstName());
            }
            _grid->addObstruction(l, obstructionBox);
          }
        }
      }
    }
  }
}

int GlobalRouter::computeMaxRoutingLayer()
{
  _block = _db->getChip()->getBlock();

  int maxRoutingLayer = -1;

  odb::dbTech* tech = _db->getTech();

  for (int layer = 1; layer <= tech->getRoutingLayerCount(); layer++) {
    odb::dbTechLayer* techLayer = tech->findRoutingLayer(layer);
    if (techLayer == nullptr) {
      _logger->error(GRT, 95, "Layer {} not found.", selectedMetal);
    }
    odb::dbTrackGrid* selectedTrack = _block->findTrackGrid(techLayer);
    if (selectedTrack == nullptr) {
      break;
    }
    maxRoutingLayer = layer;
  }

  return maxRoutingLayer;
}

void GlobalRouter::getCutLayerRes(unsigned belowLayerId, float& r)
{
  odb::dbTech* tech = _db->getTech();
  odb::dbTechLayer* cut = tech->findRoutingLayer(belowLayerId)->getUpperLayer();
  r = cut->getResistance();  // assumes single cut
}

void GlobalRouter::getLayerRC(unsigned layerId, float& r, float& c)
{
  odb::dbTech* tech = _db->getTech();
  odb::dbTechLayer* techLayer = tech->findRoutingLayer(layerId);

  float layerWidth
      = (float) techLayer->getWidth() / _block->getDbUnitsPerMicron();
  float resOhmPerMicron = techLayer->getResistance() / layerWidth;
  float capPfPerMicron = layerWidth * techLayer->getCapacitance()
                         + 2 * techLayer->getEdgeCapacitance();

  r = 1E+6 * resOhmPerMicron;         // ohm/meter
  c = 1E+6 * 1E-12 * capPfPerMicron;  // F/meter
}

double GlobalRouter::dbuToMeters(int dbu)
{
  return (double) dbu / (_block->getDbUnitsPerMicron() * 1E+6);
}

double GlobalRouter::dbuToMicrons(int64_t dbu)
{
  return (double) dbu / (_block->getDbUnitsPerMicron());
}

std::set<int> GlobalRouter::findTransitionLayers(int maxRoutingLayer)
{
  std::set<int> transitionLayers;
  odb::dbTech* tech = _db->getTech();
  odb::dbSet<odb::dbTechVia> vias = tech->getVias();

  if (vias.empty()) {
    _logger->error(GRT, 96, "Tech without vias.");
  }

  std::vector<odb::dbTechVia*> defaultVias;

  for (odb::dbTechVia* currVia : vias) {
    odb::dbStringProperty* prop
        = odb::dbStringProperty::find(currVia, "OR_DEFAULT");

    if (prop == nullptr) {
      continue;
    } else {
      _logger->info(GRT, 7, "Default via: {}.", currVia->getConstName());
      defaultVias.push_back(currVia);
    }
  }

  if (defaultVias.empty()) {
    _logger->warn(GRT, 42, "No OR_DEFAULT vias defined.");
    for (odb::dbTechVia* currVia : vias) {
      defaultVias.push_back(currVia);
    }
  }

  for (odb::dbTechVia* currVia : defaultVias) {
    int bottomSize = -1;
    int tmpLen;

    odb::dbTechLayer* bottomLayer;
    odb::dbSet<odb::dbBox> viaBoxes = currVia->getBoxes();
    odb::dbSet<odb::dbBox>::iterator boxIter;

    for (boxIter = viaBoxes.begin(); boxIter != viaBoxes.end(); boxIter++) {
      odb::dbBox* currBox = *boxIter;
      odb::dbTechLayer* layer = currBox->getTechLayer();

      if (layer->getDirection().getValue() == odb::dbTechLayerDir::HORIZONTAL) {
        tmpLen = currBox->yMax() - currBox->yMin();
      } else if (layer->getDirection().getValue()
                 == odb::dbTechLayerDir::VERTICAL) {
        tmpLen = currBox->xMax() - currBox->xMin();
      } else {
        continue;
      }

      if (layer->getConstName() == currVia->getBottomLayer()->getConstName()) {
        bottomLayer = layer;
        if (tmpLen >= bottomSize) {
          bottomSize = tmpLen;
        }
      }
    }

    if (bottomLayer->getRoutingLevel() >= maxRoutingLayer
        || bottomLayer->getRoutingLevel() <= 4)
      continue;

    if (bottomSize > bottomLayer->getWidth()) {
      transitionLayers.insert(bottomLayer->getRoutingLevel());
    }
  }

  return transitionLayers;
}

std::map<int, odb::dbTechVia*> GlobalRouter::getDefaultVias(int maxRoutingLayer)
{
  odb::dbTech* tech = _db->getTech();
  odb::dbSet<odb::dbTechVia> vias = tech->getVias();
  std::map<int, odb::dbTechVia*> defaultVias;

  for (odb::dbTechVia* currVia : vias) {
    odb::dbStringProperty* prop
        = odb::dbStringProperty::find(currVia, "OR_DEFAULT");

    if (prop == nullptr) {
      continue;
    } else {
      _logger->info(GRT, 8, "Default via: {}.", currVia->getConstName());
      defaultVias[currVia->getBottomLayer()->getRoutingLevel()] = currVia;
    }
  }

  if (defaultVias.empty()) {
    _logger->warn(GRT, 43, "No OR_DEFAULT vias defined.");
    for (int i = 1; i <= maxRoutingLayer; i++) {
      for (odb::dbTechVia* currVia : vias) {
        if (currVia->getBottomLayer()->getRoutingLevel() == i) {
          defaultVias[i] = currVia;
          break;
        }
      }
    }
  }

  return defaultVias;
}

RegionAdjustment::RegionAdjustment(int minX,
                                   int minY,
                                   int maxX,
                                   int maxY,
                                   int l,
                                   float adjst)
{
  region = odb::Rect(minX, minY, maxX, maxY);
  layer = l;
  adjustment = adjst;
}

// Called from src/fastroute/FastRoute.cpp to so DB headers
// do not have to be included in the core code.
const char* getNetName(odb::dbNet* db_net)
{
  return db_net->getConstName();
}

// Useful for debugging.
void GlobalRouter::print(GRoute& route)
{
  for (GSegment& segment : route) {
    _logger->report("{:6d} {:6d} {:2d} -> {:6d} {:6d} {:2d}",
           segment.initX,
           segment.initY,
           segment.initLayer,
           segment.finalX,
           segment.finalY,
           segment.finalLayer);
  }
}

////////////////////////////////////////////////////////////////

<<<<<<< HEAD
RoutePt::RoutePt(int x, int y, int layer) : _x(x), _y(y), _layer(layer)
{
}

bool operator<(const RoutePt& p1, const RoutePt& p2)
{
  return (p1._x < p2._x) || (p1._x == p2._x && p1._y < p2._y)
         || (p1._x == p2._x && p1._y == p2._y && p1._layer < p2._layer);
=======
void GlobalRouter::reportLayerWireLengths()
{
  std::vector<int64_t> lengths;
  lengths.resize(_db->getTech()->getRoutingLayerCount() + 1);
  int64_t total_length = 0;
  for (auto& net_route : _routes) {
    odb::dbNet* db_net = net_route.first;
    GRoute& route = net_route.second;
    for (GSegment &seg : route) {
      int layer1 = seg.initLayer;
      int layer2 = seg.finalLayer;
      if (layer1 == layer2) {
        int seg_length = abs(seg.initX - seg.finalX) + abs(seg.initY - seg.finalY);
        lengths[layer1] += seg_length;
        total_length += seg_length;
      }
    }
  }
  odb::dbTech *tech = _db->getTech();
  for (int i = 0; i < lengths.size(); i++) {
    int64_t length = lengths[i];
    if (length > 0) {
      odb::dbTechLayer *layer = tech->findRoutingLayer(i);
      _logger->report("{:5s} {:8d}um {:3d}%",
                      layer->getName(),
                      static_cast<int64_t>(dbuToMicrons(length)),
                      static_cast<int>((100.0 * length) / total_length));
    }
  }
}

////////////////////////////////////////////////////////////////

class GrouteRenderer : public gui::Renderer
{
public:
  GrouteRenderer(GlobalRouter *groute,
                 odb::dbTech* tech);
  void highlight(const odb::dbNet *net);
  virtual void drawObjects(gui::Painter& /* painter */) override;

private:
  GlobalRouter *groute_;
  odb::dbTech *tech_;
  const odb::dbNet *net_;
};

// Highlight guide in the gui.
void
GlobalRouter::highlightRoute(const odb::dbNet *net)
{
  if (_gui) {
    if (_groute_renderer == nullptr) {
      _groute_renderer = new GrouteRenderer(this, _db->getTech());
      _gui->registerRenderer(_groute_renderer);
    }
    _groute_renderer->highlight(net);
  }
}

GrouteRenderer::GrouteRenderer(GlobalRouter *groute,
                               odb::dbTech* tech) :
  groute_(groute),
  tech_(tech),
  net_(nullptr)
{
}

void
GrouteRenderer::highlight(const odb::dbNet *net)
{
  net_ = net;
}

void
GrouteRenderer::drawObjects(gui::Painter &painter)
{
  if (net_) {
    NetRouteMap& routes = groute_->getRoutes();
    GRoute &groute = routes[const_cast<odb::dbNet*>(net_)];
    for (GSegment &seg : groute) {
      int layer1 = seg.initLayer;
      int layer2 = seg.finalLayer;
      if (layer1 == layer2) {
        odb::dbTechLayer *layer = tech_->findRoutingLayer(layer1);
        // Draw rect because drawLine does not have a way to set the pen thickness.
        odb::Rect rect;
        // gui clips visiblity of rect when zoomed out so layer width doesn't work
        // very well.
        int thickness = layer->getWidth() * 20;
        if (seg.initX == seg.finalX)
          // vertical
          rect = odb::Rect(seg.initX, seg.initY, seg.initX + thickness, seg.finalY);
        else
          // horizontal
          rect = odb::Rect(seg.initX, seg.initY, seg.finalX, seg.initY + thickness);
        painter.setPen(layer);
        painter.setBrush(layer);
        painter.drawRect(rect);
      }
    }
  }
>>>>>>> b9556532
}

}  // namespace grt<|MERGE_RESOLUTION|>--- conflicted
+++ resolved
@@ -3156,18 +3156,6 @@
   }
 }
 
-////////////////////////////////////////////////////////////////
-
-<<<<<<< HEAD
-RoutePt::RoutePt(int x, int y, int layer) : _x(x), _y(y), _layer(layer)
-{
-}
-
-bool operator<(const RoutePt& p1, const RoutePt& p2)
-{
-  return (p1._x < p2._x) || (p1._x == p2._x && p1._y < p2._y)
-         || (p1._x == p2._x && p1._y == p2._y && p1._layer < p2._layer);
-=======
 void GlobalRouter::reportLayerWireLengths()
 {
   std::vector<int64_t> lengths;
@@ -3200,6 +3188,16 @@
 }
 
 ////////////////////////////////////////////////////////////////
+
+RoutePt::RoutePt(int x, int y, int layer) : _x(x), _y(y), _layer(layer)
+{
+}
+
+bool operator<(const RoutePt& p1, const RoutePt& p2)
+{
+  return (p1._x < p2._x) || (p1._x == p2._x && p1._y < p2._y)
+         || (p1._x == p2._x && p1._y == p2._y && p1._layer < p2._layer);
+}
 
 class GrouteRenderer : public gui::Renderer
 {
@@ -3270,7 +3268,6 @@
       }
     }
   }
->>>>>>> b9556532
 }
 
 }  // namespace grt