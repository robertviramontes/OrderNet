1
Notice 0: Reading LEF file:  ../test/data/libraries/Nangate45/NangateOpenCellLibrary.mod.lef
Notice 0:     Created 22 technology layers
Notice 0:     Created 27 technology vias
Notice 0:     Created 134 library cells
Notice 0: Finished LEF file:  ../test/data/libraries/Nangate45/NangateOpenCellLibrary.mod.lef
Notice 0: 
Reading DEF file: pinswap1.def
Notice 0: Design: gcd
Notice 0:     Created 54 pins.
Notice 0:     Created 482 components and 2074 component-terminals.
Notice 0:     Created 385 nets and 1110 connections.
Notice 0: Finished DEF file: pinswap1.def
Startpoint: _596_ (rising edge-triggered flip-flop clocked by core_clock)
Endpoint: _594_ (rising edge-triggered flip-flop clocked by core_clock)
Path Group: core_clock
Path Type: max

<<<<<<< HEAD
   Delay     Time   Description
-----------------------------------------------------------
   0.000    0.000   clock core_clock (rise edge)
   0.000    0.000   clock network delay (ideal)
   0.000    0.000 ^ _596_/CK (DFF_X1)
   0.160    0.160 ^ _596_/Q (DFF_X1)
   0.060    0.220 ^ _399_/ZN (XNOR2_X2)
   0.021    0.241 v _421_/ZN (AOI21_X4)
   0.013    0.255 ^ _427_/ZN (INV_X4)
   0.015    0.269 v _438_/ZN (NAND2_X2)
   0.020    0.289 ^ _439_/ZN (NAND2_X4)
   0.013    0.302 v _470_/ZN (NAND2_X2)
   0.019    0.321 ^ _473_/ZN (NAND2_X2)
   0.032    0.352 ^ _506_/ZN (AND2_X2)
   0.007    0.360 v _507_/ZN (INV_X2)
   0.027    0.387 v _510_/ZN (AND3_X4)
   0.057    0.444 v _524_/ZN (OR3_X4)
   0.026    0.471 ^ _528_/ZN (AOI21_X4)
   0.009    0.480 v _535_/ZN (NOR2_X2)
   0.075    0.555 ^ _536_/ZN (XNOR2_X1)
   0.040    0.595 ^ _537_/ZN (AND2_X2)
   0.014    0.608 v _540_/ZN (OAI21_X1)
   0.020    0.628 ^ _541_/ZN (OAI21_X1)
   0.000    0.628 ^ _594_/D (DFF_X1)
            0.628   data arrival time

  10.000   10.000   clock core_clock (rise edge)
   0.000   10.000   clock network delay (ideal)
   0.000   10.000   clock reconvergence pessimism
           10.000 ^ _594_/CK (DFF_X1)
  -0.034    9.966   library setup time
            9.966   data required time
-----------------------------------------------------------
            9.966   data required time
           -0.628   data arrival time
-----------------------------------------------------------
            9.338   slack (MET)
=======
     Delay       Time   Description
---------------------------------------------------------------
   0.00000    0.00000   clock core_clock (rise edge)
   0.00000    0.00000   clock network delay (ideal)
   0.00000    0.00000 ^ _596_/CK (DFF_X1)
   0.16044    0.16044 ^ _596_/Q (DFF_X1)
   0.05985    0.22028 ^ _399_/ZN (XNOR2_X2)
   0.02098    0.24126 v _421_/ZN (AOI21_X4)
   0.01332    0.25459 ^ _427_/ZN (INV_X4)
   0.01458    0.26917 v _438_/ZN (NAND2_X2)
   0.01980    0.28897 ^ _439_/ZN (NAND2_X4)
   0.01324    0.30220 v _470_/ZN (NAND2_X2)
   0.01861    0.32082 ^ _473_/ZN (NAND2_X2)
   0.03150    0.35232 ^ _506_/ZN (AND2_X2)
   0.00738    0.35971 v _507_/ZN (INV_X2)
   0.02736    0.38706 v _510_/ZN (AND3_X4)
   0.05743    0.44449 v _524_/ZN (OR3_X4)
   0.02604    0.47053 ^ _528_/ZN (AOI21_X4)
   0.00938    0.47991 v _535_/ZN (NOR2_X2)
   0.03800    0.51791 v _536_/ZN (XNOR2_X1)
   0.02741    0.54532 v _537_/ZN (AND2_X2)
   0.02656    0.57188 ^ _540_/ZN (OAI21_X1)
   0.02023    0.59211 v _541_/ZN (OAI21_X1)
   0.00001    0.59212 v _594_/D (DFF_X1)
              0.59212   data arrival time

  10.00000   10.00000   clock core_clock (rise edge)
   0.00000   10.00000   clock network delay (ideal)
   0.00000   10.00000   clock reconvergence pessimism
             10.00000 ^ _594_/CK (DFF_X1)
  -0.04051    9.95949   library setup time
              9.95949   data required time
---------------------------------------------------------------
              9.95949   data required time
             -0.59212   data arrival time
---------------------------------------------------------------
              9.36737   slack (MET)
>>>>>>> 66ee43e1


Invoking pin_swap transform 
Finished pin_swap transform ( 9 ) 
Startpoint: _596_ (rising edge-triggered flip-flop clocked by core_clock)
Endpoint: _594_ (rising edge-triggered flip-flop clocked by core_clock)
Path Group: core_clock
Path Type: max

<<<<<<< HEAD
   Delay     Time   Description
-----------------------------------------------------------
   0.000    0.000   clock core_clock (rise edge)
   0.000    0.000   clock network delay (ideal)
   0.000    0.000 ^ _596_/CK (DFF_X1)
   0.158    0.158 ^ _596_/Q (DFF_X1)
   0.062    0.220 ^ _399_/ZN (XNOR2_X2)
   0.021    0.241 v _421_/ZN (AOI21_X4)
   0.012    0.254 ^ _427_/ZN (INV_X4)
   0.014    0.268 v _438_/ZN (NAND2_X2)
   0.017    0.285 ^ _439_/ZN (NAND2_X4)
   0.013    0.299 v _470_/ZN (NAND2_X2)
   0.019    0.317 ^ _473_/ZN (NAND2_X2)
   0.032    0.349 ^ _506_/ZN (AND2_X2)
   0.007    0.356 v _507_/ZN (INV_X2)
   0.027    0.384 v _510_/ZN (AND3_X4)
   0.057    0.441 v _524_/ZN (OR3_X4)
   0.026    0.467 ^ _528_/ZN (AOI21_X4)
   0.009    0.477 v _535_/ZN (NOR2_X2)
   0.075    0.552 ^ _536_/ZN (XNOR2_X1)
   0.039    0.590 ^ _537_/ZN (AND2_X2)
   0.013    0.604 v _540_/ZN (OAI21_X1)
   0.020    0.623 ^ _541_/ZN (OAI21_X1)
   0.000    0.624 ^ _594_/D (DFF_X1)
            0.624   data arrival time

  10.000   10.000   clock core_clock (rise edge)
   0.000   10.000   clock network delay (ideal)
   0.000   10.000   clock reconvergence pessimism
           10.000 ^ _594_/CK (DFF_X1)
  -0.034    9.966   library setup time
            9.966   data required time
-----------------------------------------------------------
            9.966   data required time
           -0.624   data arrival time
-----------------------------------------------------------
            9.343   slack (MET)


No differences found.
=======
     Delay       Time   Description
---------------------------------------------------------------
   0.00000    0.00000   clock core_clock (rise edge)
   0.00000    0.00000   clock network delay (ideal)
   0.00000    0.00000 ^ _596_/CK (DFF_X1)
   0.15843    0.15843 ^ _596_/Q (DFF_X1)
   0.06121    0.21963 ^ _399_/ZN (XNOR2_X2)
   0.02102    0.24065 v _421_/ZN (AOI21_X4)
   0.01334    0.25400 ^ _427_/ZN (INV_X4)
   0.01467    0.26867 v _438_/ZN (NAND2_X2)
   0.01740    0.28607 ^ _439_/ZN (NAND2_X4)
   0.01332    0.29940 v _470_/ZN (NAND2_X2)
   0.01864    0.31803 ^ _473_/ZN (NAND2_X2)
   0.03150    0.34954 ^ _506_/ZN (AND2_X2)
   0.00738    0.35692 v _507_/ZN (INV_X2)
   0.02736    0.38428 v _510_/ZN (AND3_X4)
   0.05743    0.44171 v _524_/ZN (OR3_X4)
   0.02604    0.46774 ^ _528_/ZN (AOI21_X4)
   0.00938    0.47713 v _535_/ZN (NOR2_X2)
   0.03800    0.51513 v _536_/ZN (XNOR2_X1)
   0.02752    0.54265 v _537_/ZN (AND2_X2)
   0.03140    0.57405 ^ _540_/ZN (OAI21_X1)
   0.02023    0.59428 v _541_/ZN (OAI21_X1)
   0.00001    0.59429 v _594_/D (DFF_X1)
              0.59429   data arrival time

  10.00000   10.00000   clock core_clock (rise edge)
   0.00000   10.00000   clock network delay (ideal)
   0.00000   10.00000   clock reconvergence pessimism
             10.00000 ^ _594_/CK (DFF_X1)
  -0.04051    9.95949   library setup time
              9.95949   data required time
---------------------------------------------------------------
              9.95949   data required time
             -0.59429   data arrival time
---------------------------------------------------------------
              9.36521   slack (MET)


Differences found at line 666.
    - resp_msg[15] ( PIN resp_msg[15] ) ( _537_ A1 ) ( _536_ ZN ) + USE SIGNAL ;
    - resp_msg[15] ( PIN resp_msg[15] ) ( _537_ A2 ) ( _536_ ZN ) + USE SIGNAL ;
>>>>>>> 66ee43e1
<|MERGE_RESOLUTION|>--- conflicted
+++ resolved
@@ -16,7 +16,6 @@
 Path Group: core_clock
 Path Type: max
 
-<<<<<<< HEAD
    Delay     Time   Description
 -----------------------------------------------------------
    0.000    0.000   clock core_clock (rise edge)
@@ -36,73 +35,33 @@
    0.057    0.444 v _524_/ZN (OR3_X4)
    0.026    0.471 ^ _528_/ZN (AOI21_X4)
    0.009    0.480 v _535_/ZN (NOR2_X2)
-   0.075    0.555 ^ _536_/ZN (XNOR2_X1)
-   0.040    0.595 ^ _537_/ZN (AND2_X2)
-   0.014    0.608 v _540_/ZN (OAI21_X1)
-   0.020    0.628 ^ _541_/ZN (OAI21_X1)
-   0.000    0.628 ^ _594_/D (DFF_X1)
-            0.628   data arrival time
+   0.038    0.518 v _536_/ZN (XNOR2_X1)
+   0.027    0.545 v _537_/ZN (AND2_X2)
+   0.027    0.572 ^ _540_/ZN (OAI21_X1)
+   0.020    0.592 v _541_/ZN (OAI21_X1)
+   0.000    0.592 v _594_/D (DFF_X1)
+            0.592   data arrival time
 
   10.000   10.000   clock core_clock (rise edge)
    0.000   10.000   clock network delay (ideal)
    0.000   10.000   clock reconvergence pessimism
            10.000 ^ _594_/CK (DFF_X1)
-  -0.034    9.966   library setup time
-            9.966   data required time
+  -0.041    9.959   library setup time
+            9.959   data required time
 -----------------------------------------------------------
-            9.966   data required time
-           -0.628   data arrival time
+            9.959   data required time
+           -0.592   data arrival time
 -----------------------------------------------------------
-            9.338   slack (MET)
-=======
-     Delay       Time   Description
----------------------------------------------------------------
-   0.00000    0.00000   clock core_clock (rise edge)
-   0.00000    0.00000   clock network delay (ideal)
-   0.00000    0.00000 ^ _596_/CK (DFF_X1)
-   0.16044    0.16044 ^ _596_/Q (DFF_X1)
-   0.05985    0.22028 ^ _399_/ZN (XNOR2_X2)
-   0.02098    0.24126 v _421_/ZN (AOI21_X4)
-   0.01332    0.25459 ^ _427_/ZN (INV_X4)
-   0.01458    0.26917 v _438_/ZN (NAND2_X2)
-   0.01980    0.28897 ^ _439_/ZN (NAND2_X4)
-   0.01324    0.30220 v _470_/ZN (NAND2_X2)
-   0.01861    0.32082 ^ _473_/ZN (NAND2_X2)
-   0.03150    0.35232 ^ _506_/ZN (AND2_X2)
-   0.00738    0.35971 v _507_/ZN (INV_X2)
-   0.02736    0.38706 v _510_/ZN (AND3_X4)
-   0.05743    0.44449 v _524_/ZN (OR3_X4)
-   0.02604    0.47053 ^ _528_/ZN (AOI21_X4)
-   0.00938    0.47991 v _535_/ZN (NOR2_X2)
-   0.03800    0.51791 v _536_/ZN (XNOR2_X1)
-   0.02741    0.54532 v _537_/ZN (AND2_X2)
-   0.02656    0.57188 ^ _540_/ZN (OAI21_X1)
-   0.02023    0.59211 v _541_/ZN (OAI21_X1)
-   0.00001    0.59212 v _594_/D (DFF_X1)
-              0.59212   data arrival time
-
-  10.00000   10.00000   clock core_clock (rise edge)
-   0.00000   10.00000   clock network delay (ideal)
-   0.00000   10.00000   clock reconvergence pessimism
-             10.00000 ^ _594_/CK (DFF_X1)
-  -0.04051    9.95949   library setup time
-              9.95949   data required time
----------------------------------------------------------------
-              9.95949   data required time
-             -0.59212   data arrival time
----------------------------------------------------------------
-              9.36737   slack (MET)
->>>>>>> 66ee43e1
+            9.367   slack (MET)
 
 
 Invoking pin_swap transform 
-Finished pin_swap transform ( 9 ) 
+Finished pin_swap transform ( 8 ) 
 Startpoint: _596_ (rising edge-triggered flip-flop clocked by core_clock)
 Endpoint: _594_ (rising edge-triggered flip-flop clocked by core_clock)
 Path Group: core_clock
 Path Type: max
 
-<<<<<<< HEAD
    Delay     Time   Description
 -----------------------------------------------------------
    0.000    0.000   clock core_clock (rise edge)
@@ -122,68 +81,24 @@
    0.057    0.441 v _524_/ZN (OR3_X4)
    0.026    0.467 ^ _528_/ZN (AOI21_X4)
    0.009    0.477 v _535_/ZN (NOR2_X2)
-   0.075    0.552 ^ _536_/ZN (XNOR2_X1)
-   0.039    0.590 ^ _537_/ZN (AND2_X2)
-   0.013    0.604 v _540_/ZN (OAI21_X1)
-   0.020    0.623 ^ _541_/ZN (OAI21_X1)
-   0.000    0.624 ^ _594_/D (DFF_X1)
-            0.624   data arrival time
+   0.038    0.515 v _536_/ZN (XNOR2_X1)
+   0.027    0.542 v _537_/ZN (AND2_X2)
+   0.027    0.569 ^ _540_/ZN (OAI21_X1)
+   0.020    0.589 v _541_/ZN (OAI21_X1)
+   0.000    0.589 v _594_/D (DFF_X1)
+            0.589   data arrival time
 
   10.000   10.000   clock core_clock (rise edge)
    0.000   10.000   clock network delay (ideal)
    0.000   10.000   clock reconvergence pessimism
            10.000 ^ _594_/CK (DFF_X1)
-  -0.034    9.966   library setup time
-            9.966   data required time
+  -0.041    9.959   library setup time
+            9.959   data required time
 -----------------------------------------------------------
-            9.966   data required time
-           -0.624   data arrival time
+            9.959   data required time
+           -0.589   data arrival time
 -----------------------------------------------------------
-            9.343   slack (MET)
+            9.371   slack (MET)
 
 
-No differences found.
-=======
-     Delay       Time   Description
----------------------------------------------------------------
-   0.00000    0.00000   clock core_clock (rise edge)
-   0.00000    0.00000   clock network delay (ideal)
-   0.00000    0.00000 ^ _596_/CK (DFF_X1)
-   0.15843    0.15843 ^ _596_/Q (DFF_X1)
-   0.06121    0.21963 ^ _399_/ZN (XNOR2_X2)
-   0.02102    0.24065 v _421_/ZN (AOI21_X4)
-   0.01334    0.25400 ^ _427_/ZN (INV_X4)
-   0.01467    0.26867 v _438_/ZN (NAND2_X2)
-   0.01740    0.28607 ^ _439_/ZN (NAND2_X4)
-   0.01332    0.29940 v _470_/ZN (NAND2_X2)
-   0.01864    0.31803 ^ _473_/ZN (NAND2_X2)
-   0.03150    0.34954 ^ _506_/ZN (AND2_X2)
-   0.00738    0.35692 v _507_/ZN (INV_X2)
-   0.02736    0.38428 v _510_/ZN (AND3_X4)
-   0.05743    0.44171 v _524_/ZN (OR3_X4)
-   0.02604    0.46774 ^ _528_/ZN (AOI21_X4)
-   0.00938    0.47713 v _535_/ZN (NOR2_X2)
-   0.03800    0.51513 v _536_/ZN (XNOR2_X1)
-   0.02752    0.54265 v _537_/ZN (AND2_X2)
-   0.03140    0.57405 ^ _540_/ZN (OAI21_X1)
-   0.02023    0.59428 v _541_/ZN (OAI21_X1)
-   0.00001    0.59429 v _594_/D (DFF_X1)
-              0.59429   data arrival time
-
-  10.00000   10.00000   clock core_clock (rise edge)
-   0.00000   10.00000   clock network delay (ideal)
-   0.00000   10.00000   clock reconvergence pessimism
-             10.00000 ^ _594_/CK (DFF_X1)
-  -0.04051    9.95949   library setup time
-              9.95949   data required time
----------------------------------------------------------------
-              9.95949   data required time
-             -0.59429   data arrival time
----------------------------------------------------------------
-              9.36521   slack (MET)
-
-
-Differences found at line 666.
-    - resp_msg[15] ( PIN resp_msg[15] ) ( _537_ A1 ) ( _536_ ZN ) + USE SIGNAL ;
-    - resp_msg[15] ( PIN resp_msg[15] ) ( _537_ A2 ) ( _536_ ZN ) + USE SIGNAL ;
->>>>>>> 66ee43e1
+No differences found.