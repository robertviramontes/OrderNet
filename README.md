# OpenROAD

[![Build Status](https://jenkins.openroad.tools/buildStatus/icon?job=OpenROAD-Public%2Fmaster)](https://jenkins.openroad.tools/job/OpenROAD-Public/job/master/) [![Coverity Scan Status](https://scan.coverity.com/projects/the-openroad-project-openroad/badge.svg)](https://scan.coverity.com/projects/the-openroad-project-openroad) [![Documentation Status](https://readthedocs.org/projects/openroad/badge/?version=latest)](https://openroad.readthedocs.io/en/latest/?badge=latest)

OpenROAD is an integrated chip physical design tool that takes a
design from synthesized Verilog to routed layout.  

An outline of steps used to build a chip using OpenROAD are shown below.

* Initialize floorplan - define the chip size and cell rows
* Place pins (for designs without pads )
* Place macro cells (RAMs, embedded macros)
* Insert substrate tap cells
* Insert power distribution network
* Macro Placement of macro cells
* Global placement of standard cells
* Repair max slew, max capacitance, and max fanout violations and long wires
* Clock tree synthesis
* Optimize setup/hold timing
* Insert fill cells
* Global routing (route guides for detailed routing)
* Detailed routing

OpenROAD uses the OpenDB database and OpenSTA for static timing analysis.
<<<<<<< HEAD
=======

## Install dependencies

The `etc/DependencyInstaller.sh`  script supports Centos7 and Ubuntu 20.04.
You need root access to correctly install the dependencies with the script.
>>>>>>> 26d23ab2

## Install dependencies

<<<<<<< HEAD
The `etc/DependencyInstaller.sh`  script supports Centos7 and Ubuntu 20.04.
You need root access to correctly install the dependencies with the script.
=======
Tools
  * cmake 3.14
  * gcc 8.3.0 or clang7
  * bison 3.0.5
  * flex 2.6.4
  * swig 4.0

Libraries
  * boost 1.68
  * tcl 8.6
  * zlibc
  * eigen3
  * spdlog
  * [lemon](http://lemon.cs.elte.hu/pub/sources/lemon-1.3.1.tar.gz)(graph library, not the parser)
  * qt5
  * cimg (optional for replace)
>>>>>>> 26d23ab2

```
./etc/DependencyInstaller.sh -dev
```

## Build

```
git clone --recursive https://github.com/The-OpenROAD-Project/OpenROAD.git
cd OpenROAD
```


### Build by hand
```
$ mkdir build
$ cd build
$ cmake ..
$ make
```

### Build using support script
```
$ ./etc/Build.sh
```

OpenROAD git submodules (cloned by the --recursive flag) are located in `/src`.

The default build type is RELEASE to compile optimized code.
The resulting executable is in `build/src/openroad`.

Optional CMake variables passed as -D<var>=<value> arguments to CMake are show below.

```
CMAKE_BUILD_TYPE DEBUG|RELEASE
CMAKE_CXX_FLAGS - additional compiler flags
TCL_LIB - path to tcl library
TCL_HEADER - path to tcl.h
ZLIB_ROOT - path to zlib
CMAKE_INSTALL_PREFIX
```

### Example with support script
```
$ ./etc/Build.sh --cmake="-DCMAKE_BUILD_TYPE=DEBUG -DTCL_LIB=/path/to/tcl/lib"
```

The default install directory is `/usr/local`.
To install in a different directory with CMake use:

```
cmake .. -DCMAKE_INSTALL_PREFIX=<prefix_path>
```

Alternatively, you can use the `DESTDIR` variable with make.

```
make DESTDIR=<prefix_path> install
```

There are a set of regression tests in `/test`.

```
# run all tool unit tests
test/regression
# run all flow tests
test/regression flow
# run <tool> tests
test/regression <tool>
# run <tool> tool tests
src/<tool>/test/regression

```

#### Run

```
openroad
  -help              show help and exit
  -version           show version and exit
  -no_init           do not read .openroad init file
  -no_splash         do not show the license splash at startup
  -exit              exit after reading cmd_file
  cmd_file           source cmd_file
```

OpenROAD sources the Tcl command file `~/.openroad` unless the command
line option `-no_init` is specified.

OpenROAD then sources the command file cmd_file if it is specified on
the command line. Unless the `-exit` command line flag is specified it
enters and interactive Tcl command interpreter.

OpenROAD is run using Tcl scripts. The following commands are used to read
and write design data.

```
read_lef [-tech] [-library] filename
read_def filename
write_def [-version 5.8|5.6|5.5|5.4|5.3] filename
read_verilog filename
write_verilog filename
read_db filename
write_db filename
```

Use the Tcl `source` command to read commands from a file.

```
source [-echo] file
```

If an error is encountered in a command while reading the command file,
the error is printed and no more commands are read from the file. If
`file_continue_on_error` is `1` OpenROAD will continue reading commands
after the error.

If `exit_on_error` is `1` OpenROAD will exit when it encounters an
error.

OpenROAD can be used to make a OpenDB database from LEF/DEF, or
Verilog (flat or hierarchical). Once the database is made it can be
saved as a file with the `write_db` command. OpenROAD can then read
the database with the `read_db` command without reading LEF/DEF or
Verilog.

The `read_lef` and `read_def` commands can be used to build an OpenDB
database as shown below. The `read_lef -tech` flag reads the
technology portion of a LEF file.  The `read_lef -library` flag reads
the MACROs in the LEF file.  If neither of the `-tech` and `-library`
flags are specified they default to `-tech -library` if no technology
has been read and `-library` if a technology exists in the database.

```
read_lef liberty1.lef
read_def reg1.def
# Write the db for future runs.
write_db reg1.db
```

The `read_verilog` command is used to build an OpenDB database as
shown below. Multiple verilog files for a hierarchical design can be
read.  The `link_design` command is used to flatten the design
and make a database.

```
read_lef liberty1.lef
read_verilog reg1.v
link_design top
# Write the db for future runs.
write_db reg1.db
```

#### Example Scripts

Example scripts demonstrating how to run OpenROAD on sample designs
can be found in /test. Flow tests taking sample designs from synthesis
verilog to routed design in the open source technologies Nangate45 and
Sky130 are shown below.

```
gcd_nangate45.tcl
aes_nangate45.tcl
tinyRocket_nangate45.tcl
gcd_sky130.tcl
aes_sky130.tcl
ibex_sky130.tcl
```

Each of these designs use the common script `flow.tcl`.

#### Initialize Floorplan

```
initialize_floorplan
  [-site site_name]               LEF site name for ROWS
  -die_area "lx ly ux uy"         die area in microns
  [-core_area "lx ly ux uy"]      core area in microns
or
  -utilization util               utilization (0-100 percent)
  [-aspect_ratio ratio]           height / width, default 1.0
  [-core_space space
    or "bottom top left right"]   space around core. Should either be one value
                                  for all margins or 4 values for each margin.
                                  default 0.0 (microns)
```

The die area and core size used to write ROWs can be specified
explicitly with the -die_area and -core_area arguments. Alternatively,
the die and core area can be computed from the design size and
utilization as show below:

```
 core_area = design_area / (utilization / 100)
 core_width = sqrt(core_area / aspect_ratio)
 core_height = core_width * aspect_ratio
 core = ( core_space_left, core_space_bottom ) 
        ( core_space_left + core_width, core_space_bottom + core_height )
 die =  ( 0, 0 ) 
        ( core_width + core_space_left + core_space_right, 
          core_height + core_space_bottom + core_space_top )
```

The `initialize_floorplan` command removes existing tracks.
Use the `make_tracks` command to add routing tracks to a floorplan.

```
make_tracks [layer]
            [-x_pitch x_pitch]
            [-y_pitch y_pitch]
            [-x_offset x_offset]
            [-y_offset y_offset]
```

With no arguments `make_tracks` adds X and Y tracks for each routing layer.
With a `-layer` argument `make_tracks` adds X and Y tracks for layer with
options to override the LEF technology X and Y pitch and offset.

Place pins around core boundary.

```
auto_place_pins pin_layer
```

#### Pin placement

Place pins on the boundary of the die on the track grid to
minimize net wire lengths. Pin placement also 
creates a metal shape for each pin using min-area rules.

For designs with unplaced cells, the net wire length is
computed considering the center of the die area as the
unplaced cells' position.

Use the following command to perform pin placement:
```
place_pins [-hor_layers h_layers]  
           [-ver_layers v_layers] 
           [-random_seed seed]
           [-exclude interval]
           [-random]
           [-group_pins pins]
           [-corner_avoidance length]
           [-min_distance distance]
```
- ``-hor_layers`` (mandatory). Specify the layers to create the metal shapes 
of pins placed in horizontal tracks. Can be a single layer or a list of layer indices.
- ``-ver_layers`` (mandatory). Specify the layers to create the metal shapes
of pins placed in vertical tracks. Can be a single layer or a list of layer indices.
- ``-random_seed``. Specify the seed for random operations.
- ``-exclude``. Specify an interval in one of the four edges of the die boundary
where pins cannot be placed. Can be used multiple times.
- ``-random``. When this flag is enabled, the pin placement is 
random.
- ``-group_pins``. Specify a list of pins to be placed together on the die boundary.
- ``-corner_avoidance distance``. Specify the distance (in micron) from each corner to avoid placing pins.
- ``-min_distance distance``. Specify the minimum distance (in micron) between pins in the die boundary.

The `exclude` option syntax is `-exclude edge:interval`. The `edge` values are
(top|bottom|left|right). The `interval` can be the whole edge, with the `*` value,
or a range of values. Example: `place_pins -hor_layers 2 -ver_layers 3 -exclude top:* -exclude right:15-60.5 -exclude left:*-50`.
In the example, three intervals were excluded: the whole top edge, the right edge from 15 microns to 60.5 microns, and the
left edge from the beginning to the 50 microns.

```
set_io_pin_constraint -direction direction -pin_names names -region edge:interval
```

The `set_io_pin_constraint` command sets region constraints for pins according the direction or the pin name.
This command can be called multiple times with different constraints. Only one condition should be used for each
command call. The `-direction` argument is the pin direction defined in DEF file (input, output, inout, and feedthru).
The `-pin_names` argument is a list of names. The `-region` syntax is the same as the `-exclude` syntax.

#### Tapcell

Tapcell and endcap insertion.

```
tapcell [-tapcell_master tapcell_master]
        [-endcap_master endcap_master]
        [-distance dist]
        [-halo_width_x halo_x]
        [-halo_width_y halo_y]
        [-tap_nwin2_master tap_nwin2_master]
        [-tap_nwin3_master tap_nwin3_master]
        [-tap_nwout2_master tap_nwout2_master]
        [-tap_nwout3_master tap_nwout3_master]
        [-tap_nwintie_master tap_nwintie_master]
        [-tap_nwouttie_master tap_nwouttie_master]
        [-cnrcap_nwin_master cnrcap_nwin_master]
        [-cnrcap_nwout_master cnrcap_nwout_master]
        [-incnrcap_nwin_master incnrcap_nwin_master]
        [-incnrcap_nwout_master incnrcap_nwout_master]
        [-tap_prefix tap_prefix]
        [-endcap_prefix endcap_prefix]
```
You can find script examples for both 45nm/65nm and 14nm in ```tapcell/etc/scripts```

#### Global Placement

RePlAce global placement.

```
global_placement
    [-timing_driven]
    [-routability_driven]
    [-skip_initial_place]
    [-disable_timing_driven]
    [-disable_routability_driven]
    [-incremental]
    [-bin_grid_count grid_count]
    [-density target_density]
    [-init_density_penalty init_density_penalty]
    [-init_wirelength_coef init_wirelength_coef]
    [-min_phi_coef min_phi_conef]
    [-max_phi_coef max_phi_coef]
    [-overflow overflow]
    [-initial_place_max_iter initial_place_max_iter]
    [-initial_place_max_fanout initial_place_max_fanout]
    [-routability_check_overflow routability_check_overflow]
    [-routability_max_density routability_max_density]
    [-routability_max_bloat_iter routability_max_bloat_iter]
    [-routability_max_inflation_iter routability_max_inflation_iter]
    [-routability_target_rc_metric routability_target_rc_metric]
    [-routability_inflation_ratio_coef routability_inflation_ratio_coef]
    [-routability_pitch_scale routability_pitch_scale]
    [-routability_max_inflation_ratio routability_max_inflation_ratio]
    [-routability_rc_coefficients routability_rc_coefficients]
    [-pad_left pad_left]
    [-pad_right pad_right]
    [-verbose_level level]
```

- **timing_driven**: Enable timing-driven mode
* __skip_initial_place__ : Skip the initial placement (BiCGSTAB solving) before Nesterov placement. IP improves HPWL by ~5% on large designs. Equal to '-initial_place_max_iter 0'
* __incremental__ : Enable the incremental global placement. Users would need to tune other parameters (e.g. init_density_penalty) with pre-placed solutions. 
- **grid_count**: [64,128,256,512,..., int]. Default: Defined by internal algorithm.

### Tuning Parameters
* __bin_grid_count__ : Set bin grid's counts. Default: Defined by internal algorithm. [64,128,256,512,..., int]
* __density__ : Set target density. Default: 0.70 [0-1, float]
* __init_density_penalty__ : Set initial density penalty. Default: 8e-5 [1e-6 - 1e6, float]
* __init_wire_length__coef__ : Set initial wirelength coefficient. Default: 0.25 [unlimited, float] 
* __min_phi_coef__ : Set pcof_min(µ_k Lower Bound). Default: 0.95 [0.95-1.05, float]
* __max_phi_coef__ : Set pcof_max(µ_k Upper Bound). Default: 1.05 [1.00-1.20, float]
* __overflow__ : Set target overflow for termination condition. Default: 0.1 [0-1, float]
* __initial_place_max_iter__ : Set maximum iterations in initial place. Default: 20 [0-, int]
* __initial_place_max_fanout__ : Set net escape condition in initial place when 'fanout >= initial_place_max_fanout'. Default: 200 [1-, int]
* __verbose_level__ : Set verbose level for RePlAce. Default: 1 [0-10, int]

`-timing_driven` does a virtual 'repair_design' to find slacks and
weight nets with low slack.  Use the `set_wire_rc` command to set
resistance and capacitance of estimated wires used for timing.

#### Macro Placement

ParquetFP based macro cell placer. Run `global_placement` before macro placement.
The macro placer places macros/blocks honoring halos, channels and cell row "snapping".

Approximately ceil((#macros/3)^(3/2)) sets corresponding to
quadrisections of the initial placed mixed-size layout are explored and
packed using ParquetFP-based annealing. The best resulting floorplan
according to a heuristic evaluation function kept.

```
macro_placement [-halo {halo_x halo_y}]
                [-channel {channel_x channel_y}]
                [-fence_region {lx ly ux uy}]
                [-snap_layer snap_layer_number]
```

-halo horizontal/vertical halo around macros (microns)
-channel horizontal/vertical channel width between macros (microns)
-fence_region - restrict macro placements to a region (microns). Defaults to the core area.
-snap_layer_number - snap macro origins to this routing layer track

Macros will be placed with max(halo * 2, channel) spacing between macros and the
fence/die boundary. If not solutions are found, try reducing the channel/halo.

#### Detailed Placement

The `detailed_placement` command does detailed placement of instances
to legal locations after global placement.

```
set_placement_padding -global|-instances insts|-masters masters
                      [-left pad_left] [-right pad_right]
detailed_placement [-max_displacement rows]
check_placement [-verbose]
filler_placement filler_masters
optimimize_mirroring
```

The `set_placement_padding` command sets left and right padding in
multiples of the row site width. Use the `set_placement_padding`
command before legalizing placement to leave room for routing. Use the
`-global` flag for padding that applies to all instances. Use the
`instances` argument for instances specific padding.  The instances
can be a list of instance name, or instance object returned by the SDC
`get_cells` command. To specify padding for all instances of a common
master, use the `-filter "ref_name == <name>" option to `get_cells`.

The `set_power_net` command is used to set the power and ground
special net names. The defaults are `VDD` and `VSS`.

The `check_placement` command checks the placement legality. It returns `0` if the
placement is legal.

The `filler_placement` command fills gaps between detail placed instances
to connect the power and ground rails in the rows. `filler_masters` is
a list of master/macro names to use for filling the gaps. Wildcard matching
is supported, so `FILL*` will match `FILLCELL_X1 FILLCELL_X16 FILLCELL_X2 FILLCELL_X32 FILLCELL_X4 FILLCELL_X8`.

The `optimimize_mirroring` command mirrors instances about the Y axis
in vane attempt to minimize the total wire length (hpwl).

#### Gate Resizer

Gate resizer commands are described below.
The resizer commands stop when the design area is `-max_utilization
util` percent of the core area. `util` is between 0 and 100.
The resizer stops and reports and error if the max utilization is exceeded.

```
set_wire_rc [-clock] [-signal]
            [-layer layer_name]
            [-resistance res ]
            [-capacitance cap]
            [-corner corner_name]
```

The `set_wire_rc` command sets the resistance and capacitance used to
estimate delay of routing wires.  Separate values can be specified for
clock and data nets with the `-signal` and `-clock` flags. Without
either `-signal` or `-clock` the resistance and capacitance for clocks
and data nets are set.  Use `-layer` or `-resistance` and
`-capacitance`.  If `-layer` is used, the LEF technology resistance
and area/edge capacitance values for the layer are used for a minimum
width wire on the layer.  The resistance and capacitance values per
length of wire, not per square or per square micron.  The units for
`-resistance` and `-capacitance` are from the first liberty file read,
resistance_unit/distance_unit (typically kohms/micron) and liberty
capacitance_unit/distance_unit (typically pf/micron or ff/micron).  If
distance units are not specified in the liberty file microns are
used.

The resistance and capacitance values in the OpenROAD database can be
changed using the `set_layer_rc` command. This is useful if they are
not in the LEF file or to override the values in the LEF.

```
set_layer_rc [-layer layer]
             [-via via_layer]
             [-capacitance cap]
             [-resistance res] }
```

The units for capacitance are from the first Liberty file read.
For example, usually pF/um^2 or fF/um^2 for capacitance and
kohms/square or ohms/square for resistance. Via resistances are
specified with the `via` keyword.

```
remove_buffers
```

Use the `remove_buffers` command to remove buffers inserted by synthesis. This step is recommended before using `repair_design` so it has more flexibility in buffering nets.

```
estimate_parasitics -placement|-global_routing
```

Estimate RC parasitics based on placed component pin locations. If
there are no component locations no parasitics are added. The
resistance and capacitance are per distance unit of a routing
wire. Use the `set_units` command to check units or `set_cmd_units` to
change units. They should represent "average" routing layer resistance
and capacitance. If the set_wire_rc command is not called before
resizing, the default_wireload model specified in the first liberty
file or with the SDC set_wire_load command is used to make parasitics.  

After the `global_route` command has been called the global routing topology
and layers can be used to estimate parasitics  with the `-global_routing` flag.

```
set_dont_use lib_cells
```

The `set_dont_use` command removes library cells from consideration by
the resizer. `lib_cells` is a list of cells returned by
`get_lib_cells` or a list of cell names (wildcards allowed). For
example, `DLY*` says do not use cells with names that begin with `DLY`
in all libraries.

```
buffer_ports [-inputs]
             [-outputs]
             [-max_utilization util]
```
The `buffer_ports -inputs` command adds a buffer between the input and
its loads.  The `buffer_ports -outputs` adds a buffer between the port
driver and the output port. If  The default behavior is
`-inputs` and `-outputs` if neither is specified.

```
repair_design [-max_wire_length max_length]
              [-libraries resize_libs]
              [-max_utilization util]
```

The `repair_design` command inserts buffers on nets to repair max slew, max
capacitance, max fanout violations, and on long wires to reduce RC
delay in the wire. It also resizes gates to normalize slews. 
The resistance/capacitance values in `set_wire_rc` are used to find the
wire delays. Use `-max_wire_length` to specify the maximum length of wires.
The maximum wire length defaults to a value that minimizes the wire delay for the wire
resistance/capacitance values specified by `set_wire_rc`.

Use the `set_max_fanout` SDC command to set the maximum fanout for the design.
```
set_max_fanout <fanout> [current_design]
```

```
repair_tie_fanout [-separation dist]
                  [-verbose]
                  lib_port
```

The `repair_tie_fanout` command connects each tie high/low load to a
copy of the tie high/low cell.  `lib_port` is the tie high/low port,
which can be a library/cell/port name or object returned by
`get_lib_pins`. The tie high/low instance is separated from the load
by `dist` (in liberty units, typically microns).

```
repair_timing [-setup]
              [-hold]
              [-slack_margin slack_margin]
              [-allow_setup_violations]
              [-max_utilization util]
              [-max_buffer_percent buffer_percent]
```
The `repair_timing` command repairs setup and hold violations.
It should be run after clock tree synthesis with propagated clocks.
While repairing hold violations buffers are not inserted that will cause setup
violations unless '-allow_setup_violations' is specified.
Use `-slack_margin` to add additional slack margin. To specify
different slack margins use separate `repair_timing` commands for setup and
hold. Use `-max_buffer_percent` to specify a maximum number of buffers to
insert to repair hold violations as a percent of the number of instances
in the design. The default value for `buffer_percent` is 20, for 20%.

```
report_design_area
```
The `report_design_area` command reports the area of the design's
components and the utilization.

```
report_floating_nets [-verbose]
```
The `report_floating_nets` command reports nets with only one pin connection.
Use the `-verbose` flag to see the net names.

A typical resizer command file is shown below.

```
# resizer/test/gcd_resize.tcl
read_liberty Nangate_typ.lib
read_lef Nangate.lef
read_def gcd_placed.def
read_sdc gcd.sdc

set_wire_rc -layer metal2

set_dont_use {CLKBUF_* AOI211_X1 OAI211_X1}

buffer_ports
repair_design -max_wire_length 100
repair_tie_fanout LOGIC0_X1/Z
repair_tie_fanout LOGIC1_X1/Z
# clock tree synthesis...
repair_timing
```

Note that OpenSTA commands can be used to report timing metrics before
or after resizing the design.

```
set_wire_rc -layer metal2
report_checks
report_tns
report_wns
report_checks

repair_design

report_checks
report_tns
report_wns
```

#### Timing Analysis

Timing analysis commands are documented in src/OpenSTA/doc/OpenSTA.pdf.

After the database has been read from LEF/DEF, Verilog or an OpenDB
database, use the `read_liberty` command to read Liberty library files
used by the design.

The example script below timing analyzes a database.

```
read_liberty liberty1.lib
read_db reg1.db
create_clock -name clk -period 10 {clk1 clk2 clk3}
set_input_delay -clock clk 0 {in1 in2}
set_output_delay -clock clk 0 out
report_checks
```

#### Clock Tree Synthesis

TritonCTS 2.0 is available under the OpenROAD app as ``clock_tree_synthesis`` command.
The following tcl snippet shows how to call TritonCTS. TritonCTS 2.0 performs on-the-fly characterization.
Thus there is no need to generate characterization data. On-the-fly characterization feature could still
be optionally controlled by parameters specified to configure_cts_characterization command.
Use set_wire_rc command to set clock routing layer.

```
read_lef "mylef.lef"
read_liberty "myliberty.lib"
read_def "mydef.def"
read_verilog "myverilog.v"
read_sdc "mysdc.sdc"
set_wire_rc -clock -layer metal5

configure_cts_characterization [-max_slew <max_slew>] \
                               [-max_cap <max_cap>] \
                               [-slew_inter <slew_inter>] \
                               [-cap_inter <cap_inter>]

clock_tree_synthesis -buf_list <list_of_buffers> \
                     [-root_buf <root_buf>] \
                     [-wire_unit <wire_unit>] \
                     [-clk_nets <list_of_clk_nets>] \
                     [-out_path <lut_path>] \
                     [-post_cts_disable] \
                     [-distance_between_buffers] \
                     [-branching_point_buffers_distance] \
                     [-clustering_exponent] \
                     [-clustering_unbalance_ratio] \
                     [-sink_clustering_enable] \
                     [-sink_clustering_size <cluster_size>] \
                     [-sink_clustering_max_diameter <max_diameter>]


write_def "final.def"
```
Argument description:
- ``-buf_list`` are the master cells (buffers) that will be considered when making the wire segments.
- ``-root_buffer`` is the master cell of the buffer that serves as root for the clock tree. 
If this parameter is omitted, the first master cell from ``-buf_list`` is taken.
- ``-max_slew`` is the max slew value (in seconds) that the characterization will test. 
If this parameter is omitted, the code would use max slew value for specified buffer in buf_list from liberty file.
- ``-max_cap`` is the max capacitance value (in farad) that the characterization will test. 
If this parameter is omitted, the code would use max cap value for specified buffer in buf_list from liberty file.
- ``-slew_inter`` is the time value (in seconds) that the characterization will consider for results. 
If this parameter is omitted, the code gets the default value (5.0e-12). Be careful that this value can be quite low for bigger technologies (>65nm).
- ``-cap_inter`` is the capacitance value (in farad) that the characterization will consider for results. 
If this parameter is omitted, the code gets the default value (5.0e-15). Be careful that this value can be quite low for bigger technologies (>65nm).
- ``-wire_unit`` is the minimum unit distance between buffers for a specific wire. 
If this parameter is omitted, the code gets the value from ten times the height of ``-root_buffer``.
- ``-clk_nets`` is a string containing the names of the clock roots. 
If this parameter is omitted, TritonCTS looks for the clock roots automatically.
- ``-out_path`` is the output path (full) that the lut.txt and sol_list.txt files will be saved. This is used to load an existing characterization, without creating one from scratch.
- ``-post_cts_disable`` is a flag that, when specified, disables the post-processing operation for outlier sinks (buffer insertion on 10% of the way between source and sink). 
- ``-distance_between_buffers`` is the distance (in micron) between buffers that TritonCTS should use when creating the tree. When using this parameter, the clock tree algorithm is simplified, and only uses a fraction of the segments from the LUT.
- ``-branching_point_buffers_distance`` is the distance (in micron) that a branch has to have in order for a buffer to be inserted on a branch end-point. This requires the ``-distance_between_buffers`` value to be set.
- ``-clustering_exponent`` is a value that determines the power used on the difference between sink and means on the CKMeans clustering algorithm. If this parameter is omitted, the code gets the default value (4).
- ``-clustering_unbalance_ratio`` is a value that determines the maximum capacity of each cluster during CKMeans. A value of 50% means that each cluster will have exactly half of all sinks for a specific region (half for each branch). If this parameter is omitted, the code gets the default value (0.6).
- ``-sink_clustering_enable`` enables pre-clustering of sinks to create one level of sub-tree before building H-tree. Each cluster is driven by buffer which becomes end point of H-tree structure.
- ``-sink_clustering_size`` specifies the maximum number of sinks per cluster. Default value is 20.
- ``sink_clustering_max_diameter`` specifies maximum diameter (in micron) of sink cluster. Default value is 50.
- ``-clk_nets`` is a string containing the names of the clock roots. 
If this parameter is omitted, TritonCTS looks for the clock roots automatically.

Another command available from TritonCTS is ``report_cts``. It is used to extract metrics after a successful ``clock_tree_synthesis`` run. These are: Number of Clock Roots, Number of Buffers Inserted, Number of Clock Subnets, and Number of Sinks.
The following tcl snippet shows how to call ``report_cts``.

```
read_lef "mylef.lef"
read_liberty "myliberty.lib"
read_def "mydef.def"
read_verilog "myverilog.v"
read_sdc "mysdc.sdc"

set_wire_rc -clock -layer metal5
report_checks

clock_tree_synthesis -root_buf "BUF_X4" \
                     -buf_list "BUF_X4" \
                     -wire_unit 20 

report_cts [-out_file "file.txt"]
```
``-out_file`` (optional) is the file containing the TritonCTS reports.
If this parameter is omitted, the metrics are shown on the standard output.

#### Global Routing

Global router options and commands are described below. 

```
global_route [-guide_file out_file] \
             [-layers min-max]
             [-tile_size tile_size] \
             [-verbose verbose] \
             [-overflow_iterations iterations] \
             [-grid_origin {x y}] \
             [-report_congestion congest_file] \
             [-clock_layers min-max] \
             [-clock_pdrev_fanout fanout] \
             [-clock_topology_priority priority] \
             [-clock_tracks_cost clock_tracks_cost] \
             [-macro_extension extension]
             [-unidirectional_routing] \
             [-allow_overflow]

```

Options description:
- **guide_file**: Set the output guides file name (e.g.: -guide_file route.guide")
- **layers**: Set the minimum and maximum routing layers (e.g.: -layers 2-10)
- **tile_size**: Set the number of pitches inside a GCell (e.g.: -tile_size *20*)
- **verbose**: Set verbose of report. 0 for less verbose, 1 for medium verbose, 2 for full verbose (e.g.: -verbose *1*)
- **overflow_iterations**: Set the number of iterations to remove the overflow of the routing (e.g.: -overflow_iterations *50*)
- **grid_origin**: Set the origin of the routing grid (e.g.: -grid_origin {1 1})
- **report_congestion**: Create a text file with the congestion report of the GCells (e.g.: -report_congestion "congest")
- **clock_layers min-max**: Set the minimum and maximum routing layers for clock nets (e.g.: -clock_layers 4-9)
- **clock_pdrev_fanout**: Set the minimum fanout to use PDRev for the routing topology construction of the clock nets (e.g.: -clock_pdrev_fanout 5)
- **clock_topology_priority**: Set the PDRev routing topology construction priority for clock nets.
See `set_pdrev_topology_priority` command description for more details about PDRev and topology priority (e.g.: -topology_priority 0.6)
- **clock_tracks_cost**: Set the routing tracks consumption by clock nets
- **macro_extension**: Set the number of GCells added to the obstacles boundaries from macros
- **unidirectional_routing**: Avoid routing in layer 1, using it only for pin access
- **allow_overflow**: Allow global routing results with overflow

```
set_global_routing_layer_adjustment layer adjustment
```

The `set_global_routing_layer_adjustment` command sets routing resources adjustments in the routing layers of the design.
You can set adjustment for a specific layer, e.g.: `set_global_routing_layer_adjustment 4 0.5` reduces the routing resources
of routing layer 4 in 50%.
You can set adjustment for all layers at once using `*`, e.g.: `set_global_routing_layer_adjustment * 0.3` reduces
the routing resources of all routing layers in 30%.
You can set adjustment for a layer range, e.g.: `set_global_routing_layer_adjustment 4-8 0.3` reduces
the routing resources of routing layers  4, 5, 6 7 and 8 in 30%.

```
set_global_routing_layer_pitch layer pitch
```
The `set_global_routing_layer_pitch` command sets the pitch for routing tracks in a specific layer.
You can call it multiple times for different layers.
Example: `set_global_routing_layer_pitch 6 1.34`.

```
set_pdrev_topology_priority netName alpha
```
FastRoute has an alternative tool for the routing topology construction, called PDRev. You can define the topology construction
priority of PDRev between wire length and skew, using the `alpha` parameter.
The `set_pdrev_topology_priority` command sets the PDRev routing topology construction priority for specific nets.
Alpha is a positive float between 0.0 and 1.0, where alpha close to 0.0 generates topologies with shorter wire length,
and alpha close to 1.0 generates topologies with lower skew. For more information about PDRev, check the paper in
`src/FastRoute/src/pdrev/papers/PDRev.pdf`
You can call it multiple times for different nets.
Example: `set_pdrev_topology_priority clk 0.3` sets an alpha value of 0.3 for net *clk*.

```
set_global_routing_region_adjustment {lower_left_x lower_left_y upper_right_x upper_right_y}
                                     -layer layer -adjustment adjustment
```
The `set_global_routing_region_adjustment` command sets routing resources adjustments in a specific region of the design.
The region is defined as a rectangle in a routing layer.
Example: `set_global_routing_region_adjustment {1.5 2 20 30.5}
                                               -layer 4 -adjustment 0.7`

```
repair_antennas diodeCellName/diodePinName
```
The repair_antenna command evaluates the global routing results looking for antenna violations, and repairs the violations
by inserting diodes. The input for this command is the diode cell and pin names.
It uses the  `antennachecker` tool to identify the antenna violations and return the exact number of diodes necessary to
fix the antenna violation.
Example: `repair_antenna sky130_fd_sc_hs__diode_2/DIODE`

```
write_guides file_name
```
The `write_guides` generates the guide file from the routing results.
Example: `write_guides route.guide`.

To estimate RC parasitics based on global route results, use the `-global_routing`
option of the `estimate_parasitics` command.

```
estimate_parasitics -global_routing
```

#### PDN analysis

PDNSim PDN checker searches for floating PDN stripes on the power and ground nets. 

PDNSim reports worst IR drop and worst current density in a power wire drop given a placed and PDN synthesized design.

PDNSim spice netlist writer for power wires.

Commands for the above three functionalities are below: 

```
set_pdnsim_net_voltage -net <net_name> -voltage <voltage_value>
check_power_grid -net <net_name>
analyze_power_grid -vsrc <voltage_source_location_file> \
                   -net <net_name> \ 
                   [-outfile <filename>] \
                   [-enable_em] \
                   [-em_outfile <filename>]
                   [-dx]
                   [-dy]
                   [-em_outfile <filename>]
write_pg_spice -vsrc <voltage_source_location_file> -outfile <netlist.sp> -net <net_name>
```

Options description:
- **vsrc**: (optional) file to set the location of the power C4 bumps/IO pins.
        [Vsrc_aes.loc file](https://github.com/The-OpenROAD-Project/PDNSim/blob/master/test/aes/Vsrc.loc) 
        for an example with a description specified [here](https://github.com/The-OpenROAD-Project/PDNSim/blob/master/doc/Vsrc_description.md).
- **dx,dy**: (optional) these arguments set the bump pitch to decide the voltage
  source location in the absence of a vsrc file. Default bump pitch of 140um
  used in absence of these arguments and vsrc 
- **net**: (mandatory) is the name of the net to analyze, power or ground net name
- **enable_em**: (optional) is the flag to report current per power grid segment
- **outfile**: (optional) filename specified per-instance voltage written into file
- **em_outfile**: (optional) filename to write out the per segment current values into a file, 
  can be specified only if enable_em is flag exists
- **voltage**: Sets the voltage on a specific net. If this command is not run,
  the voltage value is obtained from operating conditions in the liberty.

###### Note: See the file [Vsrc_aes.loc file](https://github.com/The-OpenROAD-Project/PDNSim/blob/master/test/aes/Vsrc.loc) for an example with a description specified [here](https://github.com/The-OpenROAD-Project/PDNSim/blob/master/doc/Vsrc_description.md).<|MERGE_RESOLUTION|>--- conflicted
+++ resolved
@@ -22,21 +22,17 @@
 * Detailed routing
 
 OpenROAD uses the OpenDB database and OpenSTA for static timing analysis.
-<<<<<<< HEAD
-=======
+
 
 ## Install dependencies
 
 The `etc/DependencyInstaller.sh`  script supports Centos7 and Ubuntu 20.04.
 You need root access to correctly install the dependencies with the script.
->>>>>>> 26d23ab2
+
 
 ## Install dependencies
 
-<<<<<<< HEAD
-The `etc/DependencyInstaller.sh`  script supports Centos7 and Ubuntu 20.04.
-You need root access to correctly install the dependencies with the script.
-=======
+
 Tools
   * cmake 3.14
   * gcc 8.3.0 or clang7
@@ -53,7 +49,7 @@
   * [lemon](http://lemon.cs.elte.hu/pub/sources/lemon-1.3.1.tar.gz)(graph library, not the parser)
   * qt5
   * cimg (optional for replace)
->>>>>>> 26d23ab2
+
 
 ```
 ./etc/DependencyInstaller.sh -dev
